// !$*UTF8*$!
{
	archiveVersion = 1;
	classes = {
	};
	objectVersion = 46;
	objects = {

/* Begin PBXBuildFile section */
		3203A61C1346E0ED00A7A22E /* MODDecoder.cpp in Sources */ = {isa = PBXBuildFile; fileRef = 3203A61A1346E0ED00A7A22E /* MODDecoder.cpp */; };
		3205E3BF1130787300FD9DAD /* WAVEMetadata.cpp in Sources */ = {isa = PBXBuildFile; fileRef = 3205E3BD1130787300FD9DAD /* WAVEMetadata.cpp */; };
		3205E3CD11307A3700FD9DAD /* AddID3v2TagToDictionary.cpp in Sources */ = {isa = PBXBuildFile; fileRef = 3205E3CB11307A3700FD9DAD /* AddID3v2TagToDictionary.cpp */; };
		3205E4191130840A00FD9DAD /* SetID3v2TagFromMetadata.cpp in Sources */ = {isa = PBXBuildFile; fileRef = 3205E4171130840A00FD9DAD /* SetID3v2TagFromMetadata.cpp */; };
		3205E42A1130847C00FD9DAD /* AIFFMetadata.cpp in Sources */ = {isa = PBXBuildFile; fileRef = 3205E4281130847C00FD9DAD /* AIFFMetadata.cpp */; };
		3205E43E113085AE00FD9DAD /* MP3Metadata.cpp in Sources */ = {isa = PBXBuildFile; fileRef = 3205E43C113085AE00FD9DAD /* MP3Metadata.cpp */; };
		3205E45C11308F8C00FD9DAD /* MusepackMetadata.cpp in Sources */ = {isa = PBXBuildFile; fileRef = 3205E45A11308F8C00FD9DAD /* MusepackMetadata.cpp */; };
		3205E4C311309CA300FD9DAD /* OggFLACMetadata.cpp in Sources */ = {isa = PBXBuildFile; fileRef = 3205E4BF11309CA300FD9DAD /* OggFLACMetadata.cpp */; };
		3205E4C511309CA300FD9DAD /* OggVorbisMetadata.cpp in Sources */ = {isa = PBXBuildFile; fileRef = 3205E4C111309CA300FD9DAD /* OggVorbisMetadata.cpp */; };
		3205E52C1130F49700FD9DAD /* SetXiphCommentFromMetadata.cpp in Sources */ = {isa = PBXBuildFile; fileRef = 3205E52A1130F49700FD9DAD /* SetXiphCommentFromMetadata.cpp */; };
		3205E5D911319E6400FD9DAD /* TagLibStringFromCFString.cpp in Sources */ = {isa = PBXBuildFile; fileRef = 3205E5D711319E6400FD9DAD /* TagLibStringFromCFString.cpp */; };
		320723C8138D564700007369 /* CreateStringForOSType.cpp in Sources */ = {isa = PBXBuildFile; fileRef = 320723C7138D564700007369 /* CreateStringForOSType.cpp */; };
<<<<<<< HEAD
		320AE71F14ABE400005091EB /* Logger+NSOverloads.mm in Sources */ = {isa = PBXBuildFile; fileRef = 320AE71E14ABE400005091EB /* Logger+NSOverloads.mm */; };
		320AE72114ABE426005091EB /* Logger+NSOverloads.mm in Sources */ = {isa = PBXBuildFile; fileRef = 320AE71E14ABE400005091EB /* Logger+NSOverloads.mm */; };
=======
		3208539E14ABD8BA006EB1CA /* Logger+NSOverloads.mm in Sources */ = {isa = PBXBuildFile; fileRef = 3208539D14ABD8BA006EB1CA /* Logger+NSOverloads.mm */; };
		3208539F14ABD8BA006EB1CA /* Logger+NSOverloads.mm in Sources */ = {isa = PBXBuildFile; fileRef = 3208539D14ABD8BA006EB1CA /* Logger+NSOverloads.mm */; };
		320A32E314DD5E8F00A5BAA4 /* TrueAudioMetadata.cpp in Sources */ = {isa = PBXBuildFile; fileRef = 320A32E114DD5E8F00A5BAA4 /* TrueAudioMetadata.cpp */; };
		320A32E414DD5E8F00A5BAA4 /* TrueAudioMetadata.h in Headers */ = {isa = PBXBuildFile; fileRef = 320A32E214DD5E8F00A5BAA4 /* TrueAudioMetadata.h */; };
>>>>>>> fd90e3e3
		322D78A9112F971C006676FC /* WavPackMetadata.cpp in Sources */ = {isa = PBXBuildFile; fileRef = 322D78A7112F971C006676FC /* WavPackMetadata.cpp */; };
		322D78B2112F9851006676FC /* CreateDisplayNameForURL.cpp in Sources */ = {isa = PBXBuildFile; fileRef = 322D78B0112F9851006676FC /* CreateDisplayNameForURL.cpp */; };
		322D7A5311304C24006676FC /* MP4Metadata.cpp in Sources */ = {isa = PBXBuildFile; fileRef = 322D7A5111304C24006676FC /* MP4Metadata.cpp */; };
		32386EF413D2135400D25175 /* HTTPInputSource.cpp in Sources */ = {isa = PBXBuildFile; fileRef = 32386EF213D2135400D25175 /* HTTPInputSource.cpp */; };
		3241BE4614DDC37500F657E4 /* ApplicationServices.framework in Frameworks */ = {isa = PBXBuildFile; fileRef = 3241BE4514DDC37500F657E4 /* ApplicationServices.framework */; };
		324DB05C12DBFA1E0055AF3F /* MonkeysAudioDecoder.cpp in Sources */ = {isa = PBXBuildFile; fileRef = 324DB05A12DBFA1E0055AF3F /* MonkeysAudioDecoder.cpp */; };
		324DB31412DC27FE0055AF3F /* MonkeysAudioMetadata.cpp in Sources */ = {isa = PBXBuildFile; fileRef = 324DB31212DC27FE0055AF3F /* MonkeysAudioMetadata.cpp */; };
		3252E84310CC9E5000F1AA23 /* SFBAudioEngine.framework in Frameworks */ = {isa = PBXBuildFile; fileRef = 32C212D51091116D00BA2493 /* SFBAudioEngine.framework */; };
		3252E85B10CC9EFD00F1AA23 /* main.m in Sources */ = {isa = PBXBuildFile; fileRef = 3252E85510CC9EFD00F1AA23 /* main.m */; };
		3252E85C10CC9EFD00F1AA23 /* PlayerWindow.xib in Resources */ = {isa = PBXBuildFile; fileRef = 3252E85610CC9EFD00F1AA23 /* PlayerWindow.xib */; };
		3252E85D10CC9EFD00F1AA23 /* PlayerWindowController.mm in Sources */ = {isa = PBXBuildFile; fileRef = 3252E85810CC9EFD00F1AA23 /* PlayerWindowController.mm */; };
		3252E85E10CC9EFD00F1AA23 /* SimplePlayerAppDelegate.mm in Sources */ = {isa = PBXBuildFile; fileRef = 3252E85A10CC9EFD00F1AA23 /* SimplePlayerAppDelegate.mm */; };
		3252E86510CC9F4200F1AA23 /* MainMenu.xib in Resources */ = {isa = PBXBuildFile; fileRef = 3252E86410CC9F4200F1AA23 /* MainMenu.xib */; };
		3252E87A10CCA01400F1AA23 /* SFBAudioEngine.framework in Copy Embedded Frameworks */ = {isa = PBXBuildFile; fileRef = 32C212D51091116D00BA2493 /* SFBAudioEngine.framework */; };
		3255602B1092A38F00580566 /* FLACDecoder.cpp in Sources */ = {isa = PBXBuildFile; fileRef = 325560291092A38F00580566 /* FLACDecoder.cpp */; };
		3258AE3412DF8FDF00ADA052 /* OggSpeexDecoder.cpp in Sources */ = {isa = PBXBuildFile; fileRef = 3258AE3212DF8FDF00ADA052 /* OggSpeexDecoder.cpp */; };
		3268C0C0139C06AB00CC5C5C /* Guard.h in Headers */ = {isa = PBXBuildFile; fileRef = 3268C0BE139C06AB00CC5C5C /* Guard.h */; settings = {ATTRIBUTES = (Public, ); }; };
		3268C0C1139C06AB00CC5C5C /* Guard.cpp in Sources */ = {isa = PBXBuildFile; fileRef = 3268C0BF139C06AB00CC5C5C /* Guard.cpp */; };
		326A98F71392F38A0061A65F /* Semaphore.cpp in Sources */ = {isa = PBXBuildFile; fileRef = 326A98F51392F38A0061A65F /* Semaphore.cpp */; };
		326A98F81392F38A0061A65F /* Semaphore.h in Headers */ = {isa = PBXBuildFile; fileRef = 326A98F61392F38A0061A65F /* Semaphore.h */; settings = {ATTRIBUTES = (Public, ); }; };
		3285714C12ED5C5D0001AF20 /* CreateChannelLayout.cpp in Sources */ = {isa = PBXBuildFile; fileRef = 3285714A12ED5C5D0001AF20 /* CreateChannelLayout.cpp */; };
		328E230F1476EE9E00C34178 /* AddTagToDictionary.cpp in Sources */ = {isa = PBXBuildFile; fileRef = 328E230D1476EE9E00C34178 /* AddTagToDictionary.cpp */; };
		328E23101476EE9E00C34178 /* AddTagToDictionary.h in Headers */ = {isa = PBXBuildFile; fileRef = 328E230E1476EE9E00C34178 /* AddTagToDictionary.h */; };
		328EDB8211FD384800266816 /* AddXiphCommentToDictionary.cpp in Sources */ = {isa = PBXBuildFile; fileRef = 328EDB8011FD384800266816 /* AddXiphCommentToDictionary.cpp */; };
		3294BE3B1144AF3D003EB595 /* CADebugMacros.cpp in Sources */ = {isa = PBXBuildFile; fileRef = 328AA4C8111614540091D56B /* CADebugMacros.cpp */; };
		3294BE3D1144AF3F003EB595 /* CADebugPrintf.cpp in Sources */ = {isa = PBXBuildFile; fileRef = 328AA4CA111614540091D56B /* CADebugPrintf.cpp */; };
		329AB8A0148B17AA00180506 /* ApplicationServices.framework in Frameworks */ = {isa = PBXBuildFile; fileRef = 329AB89F148B17AA00180506 /* ApplicationServices.framework */; };
		329AB8A3148B185300180506 /* Base64Utilities.cpp in Sources */ = {isa = PBXBuildFile; fileRef = 329AB8A1148B185300180506 /* Base64Utilities.cpp */; };
		329AB8A4148B185300180506 /* Base64Utilities.h in Headers */ = {isa = PBXBuildFile; fileRef = 329AB8A2148B185300180506 /* Base64Utilities.h */; };
		32A319FE11C2072C009AE255 /* AddAudioPropertiesToDictionary.cpp in Sources */ = {isa = PBXBuildFile; fileRef = 32A319FC11C2072C009AE255 /* AddAudioPropertiesToDictionary.cpp */; };
		32A95E521347EBC6006B40EF /* MODMetadata.cpp in Sources */ = {isa = PBXBuildFile; fileRef = 32A95E501347EBC6006B40EF /* MODMetadata.cpp */; };
		32AEB2911409AF2B001F9A60 /* Logger.cpp in Sources */ = {isa = PBXBuildFile; fileRef = 32AEB28F1409AF2B001F9A60 /* Logger.cpp */; };
		32AEB29C1409B219001F9A60 /* AudioPlayer.cpp in Sources */ = {isa = PBXBuildFile; fileRef = 32D429E413E308DB00FA07DE /* AudioPlayer.cpp */; };
		32AEB29D1409B21C001F9A60 /* DecoderStateData.cpp in Sources */ = {isa = PBXBuildFile; fileRef = 3201ECB910901F08000082BF /* DecoderStateData.cpp */; };
		32AEB29E1409B221001F9A60 /* AudioDecoder.cpp in Sources */ = {isa = PBXBuildFile; fileRef = 322B5BA0108BA80B00CA9BDE /* AudioDecoder.cpp */; };
		32AEB29F1409B227001F9A60 /* LoopableRegionDecoder.cpp in Sources */ = {isa = PBXBuildFile; fileRef = 32E6AB991096C81200DA998D /* LoopableRegionDecoder.cpp */; };
		32AEB2A01409B22A001F9A60 /* CoreAudioDecoder.cpp in Sources */ = {isa = PBXBuildFile; fileRef = 322B5C1E108BC70600CA9BDE /* CoreAudioDecoder.cpp */; };
		32AEB2A11409B22D001F9A60 /* FLACDecoder.cpp in Sources */ = {isa = PBXBuildFile; fileRef = 325560291092A38F00580566 /* FLACDecoder.cpp */; };
		32AEB2A21409B232001F9A60 /* LibsndfileDecoder.cpp in Sources */ = {isa = PBXBuildFile; fileRef = 32F6274D13A52AA7004EC204 /* LibsndfileDecoder.cpp */; };
		32AEB2A51409B25C001F9A60 /* MPEGDecoder.cpp in Sources */ = {isa = PBXBuildFile; fileRef = 32E7374210B90C9A00094C8A /* MPEGDecoder.cpp */; };
		32AEB2A71409B25C001F9A60 /* OggSpeexDecoder.cpp in Sources */ = {isa = PBXBuildFile; fileRef = 3258AE3212DF8FDF00ADA052 /* OggSpeexDecoder.cpp */; };
		32AEB2A81409B25C001F9A60 /* OggVorbisDecoder.cpp in Sources */ = {isa = PBXBuildFile; fileRef = 32E7376C10B913AE00094C8A /* OggVorbisDecoder.cpp */; };
		32AEB2A91409B25C001F9A60 /* WavPackDecoder.cpp in Sources */ = {isa = PBXBuildFile; fileRef = 32E734A110B8C9F900094C8A /* WavPackDecoder.cpp */; };
		32AEB2AA1409B274001F9A60 /* InputSource.cpp in Sources */ = {isa = PBXBuildFile; fileRef = 32D6552B115FC58C002B275C /* InputSource.cpp */; };
		32AEB2AB1409B274001F9A60 /* FileInputSource.cpp in Sources */ = {isa = PBXBuildFile; fileRef = 32D65529115FC58C002B275C /* FileInputSource.cpp */; };
		32AEB2AC1409B274001F9A60 /* HTTPInputSource.cpp in Sources */ = {isa = PBXBuildFile; fileRef = 32386EF213D2135400D25175 /* HTTPInputSource.cpp */; };
		32AEB2AD1409B274001F9A60 /* InMemoryFileInputSource.cpp in Sources */ = {isa = PBXBuildFile; fileRef = 32DF3209123E6C940002CA5A /* InMemoryFileInputSource.cpp */; };
		32AEB2AE1409B274001F9A60 /* MemoryMappedFileInputSource.cpp in Sources */ = {isa = PBXBuildFile; fileRef = 32D6556B115FE7EA002B275C /* MemoryMappedFileInputSource.cpp */; };
		32AEB2AF1409B296001F9A60 /* AudioMetadata.cpp in Sources */ = {isa = PBXBuildFile; fileRef = 32EA67F7112BC4D9006C26F1 /* AudioMetadata.cpp */; };
		32AEB2BC1409B2BA001F9A60 /* Logger.cpp in Sources */ = {isa = PBXBuildFile; fileRef = 32AEB28F1409AF2B001F9A60 /* Logger.cpp */; };
		32AEB2BD1409B2BA001F9A60 /* Mutex.cpp in Sources */ = {isa = PBXBuildFile; fileRef = 32B79A62138F2EC200EBEF1B /* Mutex.cpp */; };
		32AEB2BE1409B2BA001F9A60 /* Guard.cpp in Sources */ = {isa = PBXBuildFile; fileRef = 3268C0BF139C06AB00CC5C5C /* Guard.cpp */; };
		32AEB2BF1409B2BA001F9A60 /* Semaphore.cpp in Sources */ = {isa = PBXBuildFile; fileRef = 326A98F51392F38A0061A65F /* Semaphore.cpp */; };
		32AEB2C01409B2BA001F9A60 /* CreateChannelLayout.cpp in Sources */ = {isa = PBXBuildFile; fileRef = 3285714A12ED5C5D0001AF20 /* CreateChannelLayout.cpp */; };
		32AEB2C11409B2BA001F9A60 /* ChannelLayoutsAreEqual.cpp in Sources */ = {isa = PBXBuildFile; fileRef = 32DEDA25122C0B0700C25252 /* ChannelLayoutsAreEqual.cpp */; };
		32AEB2C21409B2BA001F9A60 /* AllocateABL.cpp in Sources */ = {isa = PBXBuildFile; fileRef = 32DEDA07122C07AF00C25252 /* AllocateABL.cpp */; };
		32AEB2C31409B2BA001F9A60 /* DeallocateABL.cpp in Sources */ = {isa = PBXBuildFile; fileRef = 32DEDA13122C095600C25252 /* DeallocateABL.cpp */; };
		32AEB2C41409B2BA001F9A60 /* CreateDisplayNameForURL.cpp in Sources */ = {isa = PBXBuildFile; fileRef = 322D78B0112F9851006676FC /* CreateDisplayNameForURL.cpp */; };
		32AEB2C51409B2BA001F9A60 /* CreateStringForOSType.cpp in Sources */ = {isa = PBXBuildFile; fileRef = 320723C7138D564700007369 /* CreateStringForOSType.cpp */; };
		32AEB2C61409B2BA001F9A60 /* CADebugMacros.cpp in Sources */ = {isa = PBXBuildFile; fileRef = 328AA4C8111614540091D56B /* CADebugMacros.cpp */; };
		32AEB2C71409B2BA001F9A60 /* CADebugPrintf.cpp in Sources */ = {isa = PBXBuildFile; fileRef = 328AA4CA111614540091D56B /* CADebugPrintf.cpp */; };
		32AEB2C81409B2BA001F9A60 /* CARingBuffer.cpp in Sources */ = {isa = PBXBuildFile; fileRef = 322B5D93108C221100CA9BDE /* CARingBuffer.cpp */; };
		32AEB2CC1409B89B001F9A60 /* Accelerate.framework in Frameworks */ = {isa = PBXBuildFile; fileRef = 32AEB2C91409B89A001F9A60 /* Accelerate.framework */; };
		32AEB2CD1409B89B001F9A60 /* AudioToolbox.framework in Frameworks */ = {isa = PBXBuildFile; fileRef = 32AEB2CA1409B89A001F9A60 /* AudioToolbox.framework */; };
		32AEB2CE1409B89B001F9A60 /* CoreAudio.framework in Frameworks */ = {isa = PBXBuildFile; fileRef = 32AEB2CB1409B89B001F9A60 /* CoreAudio.framework */; };
		32AEB2D31409B993001F9A60 /* CoreFoundation.framework in Frameworks */ = {isa = PBXBuildFile; fileRef = 32AEB2D11409B938001F9A60 /* CoreFoundation.framework */; };
		32AEB2D91409BA27001F9A60 /* Accelerate.framework in Frameworks */ = {isa = PBXBuildFile; fileRef = 32AEB2D41409BA25001F9A60 /* Accelerate.framework */; };
		32AEB2DA1409BA27001F9A60 /* AudioToolbox.framework in Frameworks */ = {isa = PBXBuildFile; fileRef = 32AEB2D51409BA25001F9A60 /* AudioToolbox.framework */; };
		32AEB2DB1409BA27001F9A60 /* AudioUnit.framework in Frameworks */ = {isa = PBXBuildFile; fileRef = 32AEB2D61409BA26001F9A60 /* AudioUnit.framework */; };
		32AEB2DC1409BA27001F9A60 /* CoreAudio.framework in Frameworks */ = {isa = PBXBuildFile; fileRef = 32AEB2D71409BA26001F9A60 /* CoreAudio.framework */; };
		32AEB2DD1409BA27001F9A60 /* CoreServices.framework in Frameworks */ = {isa = PBXBuildFile; fileRef = 32AEB2D81409BA27001F9A60 /* CoreServices.framework */; };
		32AEB2DE1409BA59001F9A60 /* dumb.framework in Frameworks */ = {isa = PBXBuildFile; fileRef = 3203A6101346E09100A7A22E /* dumb.framework */; };
		32AEB2DF1409BA59001F9A60 /* FLAC.framework in Frameworks */ = {isa = PBXBuildFile; fileRef = 325560661092A89600580566 /* FLAC.framework */; };
		32AEB2E01409BA59001F9A60 /* mac.framework in Frameworks */ = {isa = PBXBuildFile; fileRef = 324DB1B612DC17480055AF3F /* mac.framework */; };
		32AEB2E11409BA59001F9A60 /* mp4v2.framework in Frameworks */ = {isa = PBXBuildFile; fileRef = 322D79B511304789006676FC /* mp4v2.framework */; };
		32AEB2E21409BA59001F9A60 /* mpcdec.framework in Frameworks */ = {isa = PBXBuildFile; fileRef = 32CA90F810B9E514005A85DA /* mpcdec.framework */; };
		32AEB2E31409BA59001F9A60 /* mpg123.framework in Frameworks */ = {isa = PBXBuildFile; fileRef = 32161CE8133AF8C8008449C3 /* mpg123.framework */; };
		32AEB2E41409BA59001F9A60 /* sndfile.framework in Frameworks */ = {isa = PBXBuildFile; fileRef = 32F6274113A52A53004EC204 /* sndfile.framework */; };
		32AEB2E51409BA59001F9A60 /* speex.framework in Frameworks */ = {isa = PBXBuildFile; fileRef = 3258AE1B12DF8FA800ADA052 /* speex.framework */; };
		32AEB2E61409BA59001F9A60 /* taglib.framework in Frameworks */ = {isa = PBXBuildFile; fileRef = 322D79FA11304B3C006676FC /* taglib.framework */; };
		32AEB2E71409BA59001F9A60 /* vorbis.framework in Frameworks */ = {isa = PBXBuildFile; fileRef = 32E73AF610B9D88800094C8A /* vorbis.framework */; };
		32AEB2E81409BA59001F9A60 /* wavpack.framework in Frameworks */ = {isa = PBXBuildFile; fileRef = 32E7368D10B9057900094C8A /* wavpack.framework */; };
		32AEB2E91409BA6F001F9A60 /* dumb.framework in Copy Embedded Frameworks */ = {isa = PBXBuildFile; fileRef = 3203A6101346E09100A7A22E /* dumb.framework */; };
		32AEB2EA1409BA6F001F9A60 /* FLAC.framework in Copy Embedded Frameworks */ = {isa = PBXBuildFile; fileRef = 325560661092A89600580566 /* FLAC.framework */; };
		32AEB2EB1409BA6F001F9A60 /* mac.framework in Copy Embedded Frameworks */ = {isa = PBXBuildFile; fileRef = 324DB1B612DC17480055AF3F /* mac.framework */; };
		32AEB2EC1409BA6F001F9A60 /* mp4v2.framework in Copy Embedded Frameworks */ = {isa = PBXBuildFile; fileRef = 322D79B511304789006676FC /* mp4v2.framework */; };
		32AEB2ED1409BA6F001F9A60 /* mpcdec.framework in Copy Embedded Frameworks */ = {isa = PBXBuildFile; fileRef = 32CA90F810B9E514005A85DA /* mpcdec.framework */; };
		32AEB2EE1409BA6F001F9A60 /* mpg123.framework in Copy Embedded Frameworks */ = {isa = PBXBuildFile; fileRef = 32161CE8133AF8C8008449C3 /* mpg123.framework */; };
		32AEB2EF1409BA6F001F9A60 /* sndfile.framework in Copy Embedded Frameworks */ = {isa = PBXBuildFile; fileRef = 32F6274113A52A53004EC204 /* sndfile.framework */; };
		32AEB2F01409BA6F001F9A60 /* speex.framework in Copy Embedded Frameworks */ = {isa = PBXBuildFile; fileRef = 3258AE1B12DF8FA800ADA052 /* speex.framework */; };
		32AEB2F11409BA6F001F9A60 /* taglib.framework in Copy Embedded Frameworks */ = {isa = PBXBuildFile; fileRef = 322D79FA11304B3C006676FC /* taglib.framework */; };
		32AEB2F21409BA6F001F9A60 /* vorbis.framework in Copy Embedded Frameworks */ = {isa = PBXBuildFile; fileRef = 32E73AF610B9D88800094C8A /* vorbis.framework */; };
		32AEB2F31409BA6F001F9A60 /* wavpack.framework in Copy Embedded Frameworks */ = {isa = PBXBuildFile; fileRef = 32E7368D10B9057900094C8A /* wavpack.framework */; };
		32AEB2F51409BAD8001F9A60 /* libcrypto.dylib in Frameworks */ = {isa = PBXBuildFile; fileRef = 32AEB2F41409BAD7001F9A60 /* libcrypto.dylib */; };
		32AEB2F61409BB23001F9A60 /* Logger.h in Headers */ = {isa = PBXBuildFile; fileRef = 32AEB2901409AF2B001F9A60 /* Logger.h */; settings = {ATTRIBUTES = (Public, ); }; };
		32AEB3111409BE48001F9A60 /* InfoPlist.strings in Resources */ = {isa = PBXBuildFile; fileRef = 32AEB30F1409BE48001F9A60 /* InfoPlist.strings */; };
		32AEB3131409BE48001F9A60 /* main.m in Sources */ = {isa = PBXBuildFile; fileRef = 32AEB3121409BE48001F9A60 /* main.m */; };
		32AEB31B1409BE48001F9A60 /* SimplePlayer_iOSAppDelegate_iPhone.m in Sources */ = {isa = PBXBuildFile; fileRef = 32AEB31A1409BE48001F9A60 /* SimplePlayer_iOSAppDelegate_iPhone.m */; };
		32AEB31E1409BE48001F9A60 /* MainWindow_iPhone.xib in Resources */ = {isa = PBXBuildFile; fileRef = 32AEB31C1409BE48001F9A60 /* MainWindow_iPhone.xib */; };
		32AEB3221409BE48001F9A60 /* SimplePlayer_iOSAppDelegate_iPad.m in Sources */ = {isa = PBXBuildFile; fileRef = 32AEB3211409BE48001F9A60 /* SimplePlayer_iOSAppDelegate_iPad.m */; };
		32AEB3251409BE48001F9A60 /* MainWindow_iPad.xib in Resources */ = {isa = PBXBuildFile; fileRef = 32AEB3231409BE48001F9A60 /* MainWindow_iPad.xib */; };
		32AEB32A1409BEAB001F9A60 /* SimplePlayer_iOSAppDelegate.mm in Sources */ = {isa = PBXBuildFile; fileRef = 32AEB3291409BEAB001F9A60 /* SimplePlayer_iOSAppDelegate.mm */; };
		32AEB32F1409C058001F9A60 /* libSFBAudioEngine.a in Frameworks */ = {isa = PBXBuildFile; fileRef = 32AEB2701409AC30001F9A60 /* libSFBAudioEngine.a */; };
		32AEB3341409C089001F9A60 /* Accelerate.framework in Frameworks */ = {isa = PBXBuildFile; fileRef = 32AEB3301409C089001F9A60 /* Accelerate.framework */; };
		32AEB3351409C089001F9A60 /* AudioToolbox.framework in Frameworks */ = {isa = PBXBuildFile; fileRef = 32AEB3311409C089001F9A60 /* AudioToolbox.framework */; };
		32AEB3371409C089001F9A60 /* Foundation.framework in Frameworks */ = {isa = PBXBuildFile; fileRef = 32AEB3331409C089001F9A60 /* Foundation.framework */; };
		32AEB3391409C0E2001F9A60 /* CFNetwork.framework in Frameworks */ = {isa = PBXBuildFile; fileRef = 32AEB3381409C0E2001F9A60 /* CFNetwork.framework */; };
		32AEB33B1409C11E001F9A60 /* CFNetwork.framework in Frameworks */ = {isa = PBXBuildFile; fileRef = 32AEB33A1409C11E001F9A60 /* CFNetwork.framework */; };
		32AEB33E1409C153001F9A60 /* CoreGraphics.framework in Frameworks */ = {isa = PBXBuildFile; fileRef = 32AEB33C1409C153001F9A60 /* CoreGraphics.framework */; };
		32AEB33F1409C153001F9A60 /* UIKit.framework in Frameworks */ = {isa = PBXBuildFile; fileRef = 32AEB33D1409C153001F9A60 /* UIKit.framework */; };
		32AEB3601409CAE0001F9A60 /* BasicAudioPlayer.cpp in Sources */ = {isa = PBXBuildFile; fileRef = 32AEB35E1409CAE0001F9A60 /* BasicAudioPlayer.cpp */; };
		32AEB3611409CAE0001F9A60 /* BasicAudioPlayer.h in Headers */ = {isa = PBXBuildFile; fileRef = 32AEB35F1409CAE0001F9A60 /* BasicAudioPlayer.h */; settings = {ATTRIBUTES = (Public, ); }; };
		32AF1A6014C8FE3C00750053 /* TrueAudioDecoder.cpp in Sources */ = {isa = PBXBuildFile; fileRef = 32AF1A5E14C8FE3C00750053 /* TrueAudioDecoder.cpp */; };
		32AF1A6114C8FE3C00750053 /* TrueAudioDecoder.cpp in Sources */ = {isa = PBXBuildFile; fileRef = 32AF1A5E14C8FE3C00750053 /* TrueAudioDecoder.cpp */; };
		32AF1A6214C8FE3C00750053 /* TrueAudioDecoder.h in Headers */ = {isa = PBXBuildFile; fileRef = 32AF1A5F14C8FE3C00750053 /* TrueAudioDecoder.h */; };
		32AF1A6314C8FE3C00750053 /* TrueAudioDecoder.h in Headers */ = {isa = PBXBuildFile; fileRef = 32AF1A5F14C8FE3C00750053 /* TrueAudioDecoder.h */; };
		32B79A64138F2EC200EBEF1B /* Mutex.cpp in Sources */ = {isa = PBXBuildFile; fileRef = 32B79A62138F2EC200EBEF1B /* Mutex.cpp */; };
		32B79A65138F2EC200EBEF1B /* Mutex.h in Headers */ = {isa = PBXBuildFile; fileRef = 32B79A63138F2EC200EBEF1B /* Mutex.h */; settings = {ATTRIBUTES = (Public, ); }; };
		32C212DC109111A200BA2493 /* DecoderStateData.cpp in Sources */ = {isa = PBXBuildFile; fileRef = 3201ECB910901F08000082BF /* DecoderStateData.cpp */; };
		32C212DE109111A500BA2493 /* AudioDecoder.cpp in Sources */ = {isa = PBXBuildFile; fileRef = 322B5BA0108BA80B00CA9BDE /* AudioDecoder.cpp */; };
		32C212DF109111A600BA2493 /* AudioDecoder.h in Headers */ = {isa = PBXBuildFile; fileRef = 322B5B9F108BA80B00CA9BDE /* AudioDecoder.h */; settings = {ATTRIBUTES = (Public, ); }; };
		32C212E0109111A600BA2493 /* CoreAudioDecoder.cpp in Sources */ = {isa = PBXBuildFile; fileRef = 322B5C1E108BC70600CA9BDE /* CoreAudioDecoder.cpp */; };
		32C212E6109111B500BA2493 /* CARingBuffer.cpp in Sources */ = {isa = PBXBuildFile; fileRef = 322B5D93108C221100CA9BDE /* CARingBuffer.cpp */; };
		32C3F95B14DCD44B007F84A6 /* tta++.framework in Frameworks */ = {isa = PBXBuildFile; fileRef = 32C3F95A14DCD44B007F84A6 /* tta++.framework */; };
		32C3F95C14DCD46C007F84A6 /* tta++.framework in Copy Embedded Frameworks */ = {isa = PBXBuildFile; fileRef = 32C3F95A14DCD44B007F84A6 /* tta++.framework */; };
		32C613A812E7E28D00F714C9 /* OggSpeexMetadata.cpp in Sources */ = {isa = PBXBuildFile; fileRef = 32C613A612E7E28D00F714C9 /* OggSpeexMetadata.cpp */; };
		32CA910410B9E525005A85DA /* MusepackDecoder.cpp in Sources */ = {isa = PBXBuildFile; fileRef = 32E7379510B9978200094C8A /* MusepackDecoder.cpp */; };
		32D429E613E308DB00FA07DE /* AudioPlayer.cpp in Sources */ = {isa = PBXBuildFile; fileRef = 32D429E413E308DB00FA07DE /* AudioPlayer.cpp */; };
		32D429E713E308DB00FA07DE /* AudioPlayer.h in Headers */ = {isa = PBXBuildFile; fileRef = 32D429E513E308DB00FA07DE /* AudioPlayer.h */; settings = {ATTRIBUTES = (Public, ); }; };
		32D6552D115FC58C002B275C /* FileInputSource.cpp in Sources */ = {isa = PBXBuildFile; fileRef = 32D65529115FC58C002B275C /* FileInputSource.cpp */; };
		32D6552F115FC58C002B275C /* InputSource.cpp in Sources */ = {isa = PBXBuildFile; fileRef = 32D6552B115FC58C002B275C /* InputSource.cpp */; };
		32D65530115FC58C002B275C /* InputSource.h in Headers */ = {isa = PBXBuildFile; fileRef = 32D6552C115FC58C002B275C /* InputSource.h */; settings = {ATTRIBUTES = (Public, ); }; };
		32D6556D115FE7EA002B275C /* MemoryMappedFileInputSource.cpp in Sources */ = {isa = PBXBuildFile; fileRef = 32D6556B115FE7EA002B275C /* MemoryMappedFileInputSource.cpp */; };
		32D9017114793DD100DBE73B /* SetTagFromMetadata.cpp in Sources */ = {isa = PBXBuildFile; fileRef = 32D9016F14793DD100DBE73B /* SetTagFromMetadata.cpp */; };
		32D9017214793DD100DBE73B /* SetTagFromMetadata.h in Headers */ = {isa = PBXBuildFile; fileRef = 32D9017014793DD100DBE73B /* SetTagFromMetadata.h */; };
		32DEDA09122C07AF00C25252 /* AllocateABL.cpp in Sources */ = {isa = PBXBuildFile; fileRef = 32DEDA07122C07AF00C25252 /* AllocateABL.cpp */; };
		32DEDA15122C095600C25252 /* DeallocateABL.cpp in Sources */ = {isa = PBXBuildFile; fileRef = 32DEDA13122C095600C25252 /* DeallocateABL.cpp */; };
		32DEDA27122C0B0700C25252 /* ChannelLayoutsAreEqual.cpp in Sources */ = {isa = PBXBuildFile; fileRef = 32DEDA25122C0B0700C25252 /* ChannelLayoutsAreEqual.cpp */; };
		32DF320B123E6C940002CA5A /* InMemoryFileInputSource.cpp in Sources */ = {isa = PBXBuildFile; fileRef = 32DF3209123E6C940002CA5A /* InMemoryFileInputSource.cpp */; };
		32E6AB9B1096C81200DA998D /* LoopableRegionDecoder.cpp in Sources */ = {isa = PBXBuildFile; fileRef = 32E6AB991096C81200DA998D /* LoopableRegionDecoder.cpp */; };
		32E7378F10B9178100094C8A /* WavPackDecoder.cpp in Sources */ = {isa = PBXBuildFile; fileRef = 32E734A110B8C9F900094C8A /* WavPackDecoder.cpp */; };
		32E738E010B9A49700094C8A /* MPEGDecoder.cpp in Sources */ = {isa = PBXBuildFile; fileRef = 32E7374210B90C9A00094C8A /* MPEGDecoder.cpp */; };
		32E73B0210B9D8AC00094C8A /* OggVorbisDecoder.cpp in Sources */ = {isa = PBXBuildFile; fileRef = 32E7376C10B913AE00094C8A /* OggVorbisDecoder.cpp */; };
		32E9E9A61457960000825EBA /* AllocateABL.h in Headers */ = {isa = PBXBuildFile; fileRef = 32DEDA06122C07AF00C25252 /* AllocateABL.h */; settings = {ATTRIBUTES = (Public, ); }; };
		32E9E9A71457960000825EBA /* DeallocateABL.h in Headers */ = {isa = PBXBuildFile; fileRef = 32DEDA12122C095600C25252 /* DeallocateABL.h */; settings = {ATTRIBUTES = (Public, ); }; };
		32EA67F8112BC4D9006C26F1 /* AudioMetadata.h in Headers */ = {isa = PBXBuildFile; fileRef = 32EA67F6112BC4D9006C26F1 /* AudioMetadata.h */; settings = {ATTRIBUTES = (Public, ); }; };
		32EA67F9112BC4D9006C26F1 /* AudioMetadata.cpp in Sources */ = {isa = PBXBuildFile; fileRef = 32EA67F7112BC4D9006C26F1 /* AudioMetadata.cpp */; };
		32EA6825112CD84B006C26F1 /* FLACMetadata.cpp in Sources */ = {isa = PBXBuildFile; fileRef = 32EA6823112CD84B006C26F1 /* FLACMetadata.cpp */; };
		32EE7D4A12DD3D1500533884 /* AddID3v1TagToDictionary.cpp in Sources */ = {isa = PBXBuildFile; fileRef = 32EE7D4812DD3D1500533884 /* AddID3v1TagToDictionary.cpp */; };
		32EE7D5712DD3E3100533884 /* SetID3v1TagFromMetadata.cpp in Sources */ = {isa = PBXBuildFile; fileRef = 32EE7D5512DD3E3100533884 /* SetID3v1TagFromMetadata.cpp */; };
		32EE7D6C12DD408000533884 /* AddAPETagToDictionary.cpp in Sources */ = {isa = PBXBuildFile; fileRef = 32EE7D6A12DD408000533884 /* AddAPETagToDictionary.cpp */; };
		32EE7D7612DD40D200533884 /* SetAPETagFromMetadata.cpp in Sources */ = {isa = PBXBuildFile; fileRef = 32EE7D7412DD40D200533884 /* SetAPETagFromMetadata.cpp */; };
		32F6274F13A52AA7004EC204 /* LibsndfileDecoder.cpp in Sources */ = {isa = PBXBuildFile; fileRef = 32F6274D13A52AA7004EC204 /* LibsndfileDecoder.cpp */; };
		32F83B101409CC1D005790F1 /* AudioConverter.cpp in Sources */ = {isa = PBXBuildFile; fileRef = 32F83B0A1409CC1D005790F1 /* AudioConverter.cpp */; };
		32F83B111409CC1D005790F1 /* AudioConverter.h in Headers */ = {isa = PBXBuildFile; fileRef = 32F83B0B1409CC1D005790F1 /* AudioConverter.h */; };
		32F83B121409CC1D005790F1 /* DeinterleavingFloatConverter.cpp in Sources */ = {isa = PBXBuildFile; fileRef = 32F83B0C1409CC1D005790F1 /* DeinterleavingFloatConverter.cpp */; };
		32F83B131409CC1D005790F1 /* DeinterleavingFloatConverter.h in Headers */ = {isa = PBXBuildFile; fileRef = 32F83B0D1409CC1D005790F1 /* DeinterleavingFloatConverter.h */; };
		32F83B141409CC1D005790F1 /* PCMConverter.cpp in Sources */ = {isa = PBXBuildFile; fileRef = 32F83B0E1409CC1D005790F1 /* PCMConverter.cpp */; };
		32F83B151409CC1D005790F1 /* PCMConverter.h in Headers */ = {isa = PBXBuildFile; fileRef = 32F83B0F1409CC1D005790F1 /* PCMConverter.h */; };
/* End PBXBuildFile section */

/* Begin PBXContainerItemProxy section */
		3252E84110CC9E4B00F1AA23 /* PBXContainerItemProxy */ = {
			isa = PBXContainerItemProxy;
			containerPortal = 29B97313FDCFA39411CA2CEA /* Project object */;
			proxyType = 1;
			remoteGlobalIDString = 32C212D41091116D00BA2493;
			remoteInfo = SFBAudioEngine.framework;
		};
		32AEB32D1409C034001F9A60 /* PBXContainerItemProxy */ = {
			isa = PBXContainerItemProxy;
			containerPortal = 29B97313FDCFA39411CA2CEA /* Project object */;
			proxyType = 1;
			remoteGlobalIDString = 32AEB26F1409AC30001F9A60;
			remoteInfo = SFBAudioEngine;
		};
/* End PBXContainerItemProxy section */

/* Begin PBXCopyFilesBuildPhase section */
		3252E87E10CCA03200F1AA23 /* Copy Embedded Frameworks */ = {
			isa = PBXCopyFilesBuildPhase;
			buildActionMask = 2147483647;
			dstPath = "";
			dstSubfolderSpec = 10;
			files = (
				3252E87A10CCA01400F1AA23 /* SFBAudioEngine.framework in Copy Embedded Frameworks */,
			);
			name = "Copy Embedded Frameworks";
			runOnlyForDeploymentPostprocessing = 0;
		};
		325560ED1092B38700580566 /* Copy Embedded Frameworks */ = {
			isa = PBXCopyFilesBuildPhase;
			buildActionMask = 2147483647;
			dstPath = "";
			dstSubfolderSpec = 10;
			files = (
				32AEB2E91409BA6F001F9A60 /* dumb.framework in Copy Embedded Frameworks */,
				32AEB2EA1409BA6F001F9A60 /* FLAC.framework in Copy Embedded Frameworks */,
				32AEB2EB1409BA6F001F9A60 /* mac.framework in Copy Embedded Frameworks */,
				32AEB2EC1409BA6F001F9A60 /* mp4v2.framework in Copy Embedded Frameworks */,
				32AEB2ED1409BA6F001F9A60 /* mpcdec.framework in Copy Embedded Frameworks */,
				32AEB2EE1409BA6F001F9A60 /* mpg123.framework in Copy Embedded Frameworks */,
				32AEB2EF1409BA6F001F9A60 /* sndfile.framework in Copy Embedded Frameworks */,
				32AEB2F01409BA6F001F9A60 /* speex.framework in Copy Embedded Frameworks */,
				32AEB2F11409BA6F001F9A60 /* taglib.framework in Copy Embedded Frameworks */,
				32C3F95C14DCD46C007F84A6 /* tta++.framework in Copy Embedded Frameworks */,
				32AEB2F21409BA6F001F9A60 /* vorbis.framework in Copy Embedded Frameworks */,
				32AEB2F31409BA6F001F9A60 /* wavpack.framework in Copy Embedded Frameworks */,
			);
			name = "Copy Embedded Frameworks";
			runOnlyForDeploymentPostprocessing = 0;
		};
/* End PBXCopyFilesBuildPhase section */

/* Begin PBXFileReference section */
		3201ECB810901F08000082BF /* DecoderStateData.h */ = {isa = PBXFileReference; fileEncoding = 4; lastKnownFileType = sourcecode.c.h; path = DecoderStateData.h; sourceTree = "<group>"; };
		3201ECB910901F08000082BF /* DecoderStateData.cpp */ = {isa = PBXFileReference; fileEncoding = 4; lastKnownFileType = sourcecode.cpp.cpp; path = DecoderStateData.cpp; sourceTree = "<group>"; };
		3203A6101346E09100A7A22E /* dumb.framework */ = {isa = PBXFileReference; lastKnownFileType = wrapper.framework; name = dumb.framework; path = Frameworks/dumb.framework; sourceTree = "<group>"; };
		3203A6191346E0ED00A7A22E /* MODDecoder.h */ = {isa = PBXFileReference; fileEncoding = 4; lastKnownFileType = sourcecode.c.h; path = MODDecoder.h; sourceTree = "<group>"; };
		3203A61A1346E0ED00A7A22E /* MODDecoder.cpp */ = {isa = PBXFileReference; fileEncoding = 4; lastKnownFileType = sourcecode.cpp.cpp; path = MODDecoder.cpp; sourceTree = "<group>"; };
		3205E3BD1130787300FD9DAD /* WAVEMetadata.cpp */ = {isa = PBXFileReference; fileEncoding = 4; lastKnownFileType = sourcecode.cpp.cpp; path = WAVEMetadata.cpp; sourceTree = "<group>"; };
		3205E3BE1130787300FD9DAD /* WAVEMetadata.h */ = {isa = PBXFileReference; fileEncoding = 4; lastKnownFileType = sourcecode.c.h; path = WAVEMetadata.h; sourceTree = "<group>"; };
		3205E3CB11307A3700FD9DAD /* AddID3v2TagToDictionary.cpp */ = {isa = PBXFileReference; fileEncoding = 4; lastKnownFileType = sourcecode.cpp.cpp; path = AddID3v2TagToDictionary.cpp; sourceTree = "<group>"; };
		3205E3CC11307A3700FD9DAD /* AddID3v2TagToDictionary.h */ = {isa = PBXFileReference; fileEncoding = 4; lastKnownFileType = sourcecode.c.h; path = AddID3v2TagToDictionary.h; sourceTree = "<group>"; };
		3205E4171130840A00FD9DAD /* SetID3v2TagFromMetadata.cpp */ = {isa = PBXFileReference; fileEncoding = 4; lastKnownFileType = sourcecode.cpp.cpp; path = SetID3v2TagFromMetadata.cpp; sourceTree = "<group>"; };
		3205E4181130840A00FD9DAD /* SetID3v2TagFromMetadata.h */ = {isa = PBXFileReference; fileEncoding = 4; lastKnownFileType = sourcecode.c.h; path = SetID3v2TagFromMetadata.h; sourceTree = "<group>"; };
		3205E4281130847C00FD9DAD /* AIFFMetadata.cpp */ = {isa = PBXFileReference; fileEncoding = 4; lastKnownFileType = sourcecode.cpp.cpp; path = AIFFMetadata.cpp; sourceTree = "<group>"; };
		3205E4291130847C00FD9DAD /* AIFFMetadata.h */ = {isa = PBXFileReference; fileEncoding = 4; lastKnownFileType = sourcecode.c.h; path = AIFFMetadata.h; sourceTree = "<group>"; };
		3205E43C113085AE00FD9DAD /* MP3Metadata.cpp */ = {isa = PBXFileReference; fileEncoding = 4; lastKnownFileType = sourcecode.cpp.cpp; path = MP3Metadata.cpp; sourceTree = "<group>"; };
		3205E43D113085AE00FD9DAD /* MP3Metadata.h */ = {isa = PBXFileReference; fileEncoding = 4; lastKnownFileType = sourcecode.c.h; path = MP3Metadata.h; sourceTree = "<group>"; };
		3205E45A11308F8C00FD9DAD /* MusepackMetadata.cpp */ = {isa = PBXFileReference; fileEncoding = 4; lastKnownFileType = sourcecode.cpp.cpp; path = MusepackMetadata.cpp; sourceTree = "<group>"; };
		3205E45B11308F8C00FD9DAD /* MusepackMetadata.h */ = {isa = PBXFileReference; fileEncoding = 4; lastKnownFileType = sourcecode.c.h; path = MusepackMetadata.h; sourceTree = "<group>"; };
		3205E4BF11309CA300FD9DAD /* OggFLACMetadata.cpp */ = {isa = PBXFileReference; fileEncoding = 4; lastKnownFileType = sourcecode.cpp.cpp; path = OggFLACMetadata.cpp; sourceTree = "<group>"; };
		3205E4C011309CA300FD9DAD /* OggFLACMetadata.h */ = {isa = PBXFileReference; fileEncoding = 4; lastKnownFileType = sourcecode.c.h; path = OggFLACMetadata.h; sourceTree = "<group>"; };
		3205E4C111309CA300FD9DAD /* OggVorbisMetadata.cpp */ = {isa = PBXFileReference; fileEncoding = 4; lastKnownFileType = sourcecode.cpp.cpp; path = OggVorbisMetadata.cpp; sourceTree = "<group>"; };
		3205E4C211309CA300FD9DAD /* OggVorbisMetadata.h */ = {isa = PBXFileReference; fileEncoding = 4; lastKnownFileType = sourcecode.c.h; path = OggVorbisMetadata.h; sourceTree = "<group>"; };
		3205E52A1130F49700FD9DAD /* SetXiphCommentFromMetadata.cpp */ = {isa = PBXFileReference; fileEncoding = 4; lastKnownFileType = sourcecode.cpp.cpp; path = SetXiphCommentFromMetadata.cpp; sourceTree = "<group>"; };
		3205E52B1130F49700FD9DAD /* SetXiphCommentFromMetadata.h */ = {isa = PBXFileReference; fileEncoding = 4; lastKnownFileType = sourcecode.c.h; path = SetXiphCommentFromMetadata.h; sourceTree = "<group>"; };
		3205E5D711319E6400FD9DAD /* TagLibStringFromCFString.cpp */ = {isa = PBXFileReference; fileEncoding = 4; lastKnownFileType = sourcecode.cpp.cpp; path = TagLibStringFromCFString.cpp; sourceTree = "<group>"; };
		3205E5D811319E6400FD9DAD /* TagLibStringFromCFString.h */ = {isa = PBXFileReference; fileEncoding = 4; lastKnownFileType = sourcecode.c.h; path = TagLibStringFromCFString.h; sourceTree = "<group>"; };
		320723BC138D521A00007369 /* CreateStringForOSType.h */ = {isa = PBXFileReference; fileEncoding = 4; lastKnownFileType = sourcecode.c.h; path = CreateStringForOSType.h; sourceTree = "<group>"; };
		320723C7138D564700007369 /* CreateStringForOSType.cpp */ = {isa = PBXFileReference; fileEncoding = 4; lastKnownFileType = sourcecode.cpp.cpp; path = CreateStringForOSType.cpp; sourceTree = "<group>"; };
<<<<<<< HEAD
		320AE71E14ABE400005091EB /* Logger+NSOverloads.mm */ = {isa = PBXFileReference; fileEncoding = 4; lastKnownFileType = sourcecode.cpp.objcpp; path = "Logger+NSOverloads.mm"; sourceTree = "<group>"; };
=======
		3208539D14ABD8BA006EB1CA /* Logger+NSOverloads.mm */ = {isa = PBXFileReference; fileEncoding = 4; lastKnownFileType = sourcecode.cpp.objcpp; path = "Logger+NSOverloads.mm"; sourceTree = "<group>"; };
		320A32E114DD5E8F00A5BAA4 /* TrueAudioMetadata.cpp */ = {isa = PBXFileReference; fileEncoding = 4; lastKnownFileType = sourcecode.cpp.cpp; path = TrueAudioMetadata.cpp; sourceTree = "<group>"; };
		320A32E214DD5E8F00A5BAA4 /* TrueAudioMetadata.h */ = {isa = PBXFileReference; fileEncoding = 4; lastKnownFileType = sourcecode.c.h; path = TrueAudioMetadata.h; sourceTree = "<group>"; };
>>>>>>> fd90e3e3
		32161CE8133AF8C8008449C3 /* mpg123.framework */ = {isa = PBXFileReference; lastKnownFileType = wrapper.framework; name = mpg123.framework; path = Frameworks/mpg123.framework; sourceTree = "<group>"; };
		322B5B2C108BA69F00CA9BDE /* Base.xcconfig */ = {isa = PBXFileReference; fileEncoding = 4; lastKnownFileType = text.xcconfig; path = Base.xcconfig; sourceTree = "<group>"; };
		322B5B2D108BA69F00CA9BDE /* Debug.xcconfig */ = {isa = PBXFileReference; fileEncoding = 4; lastKnownFileType = text.xcconfig; path = Debug.xcconfig; sourceTree = "<group>"; };
		322B5B2E108BA69F00CA9BDE /* Release.xcconfig */ = {isa = PBXFileReference; fileEncoding = 4; lastKnownFileType = text.xcconfig; path = Release.xcconfig; sourceTree = "<group>"; };
		322B5B9F108BA80B00CA9BDE /* AudioDecoder.h */ = {isa = PBXFileReference; fileEncoding = 4; lastKnownFileType = sourcecode.c.h; path = AudioDecoder.h; sourceTree = "<group>"; };
		322B5BA0108BA80B00CA9BDE /* AudioDecoder.cpp */ = {isa = PBXFileReference; fileEncoding = 4; lastKnownFileType = sourcecode.cpp.cpp; lineEnding = 0; path = AudioDecoder.cpp; sourceTree = "<group>"; xcLanguageSpecificationIdentifier = xcode.lang.cpp; };
		322B5C1D108BC70600CA9BDE /* CoreAudioDecoder.h */ = {isa = PBXFileReference; fileEncoding = 4; lastKnownFileType = sourcecode.c.h; path = CoreAudioDecoder.h; sourceTree = "<group>"; };
		322B5C1E108BC70600CA9BDE /* CoreAudioDecoder.cpp */ = {isa = PBXFileReference; fileEncoding = 4; lastKnownFileType = sourcecode.cpp.cpp; lineEnding = 0; path = CoreAudioDecoder.cpp; sourceTree = "<group>"; xcLanguageSpecificationIdentifier = xcode.lang.cpp; };
		322B5D93108C221100CA9BDE /* CARingBuffer.cpp */ = {isa = PBXFileReference; fileEncoding = 4; lastKnownFileType = sourcecode.cpp.cpp; path = CARingBuffer.cpp; sourceTree = "<group>"; };
		322B5D94108C221100CA9BDE /* CARingBuffer.h */ = {isa = PBXFileReference; fileEncoding = 4; lastKnownFileType = sourcecode.c.h; path = CARingBuffer.h; sourceTree = "<group>"; };
		322B5D99108C223900CA9BDE /* CAAtomic.h */ = {isa = PBXFileReference; fileEncoding = 4; lastKnownFileType = sourcecode.c.h; path = CAAtomic.h; sourceTree = "<group>"; };
		322B5D9A108C223900CA9BDE /* CAAutoDisposer.h */ = {isa = PBXFileReference; fileEncoding = 4; lastKnownFileType = sourcecode.c.h; path = CAAutoDisposer.h; sourceTree = "<group>"; };
		322B5D9B108C223900CA9BDE /* CABitOperations.h */ = {isa = PBXFileReference; fileEncoding = 4; lastKnownFileType = sourcecode.c.h; path = CABitOperations.h; sourceTree = "<group>"; };
		322D78A7112F971C006676FC /* WavPackMetadata.cpp */ = {isa = PBXFileReference; fileEncoding = 4; lastKnownFileType = sourcecode.cpp.cpp; path = WavPackMetadata.cpp; sourceTree = "<group>"; };
		322D78A8112F971C006676FC /* WavPackMetadata.h */ = {isa = PBXFileReference; fileEncoding = 4; lastKnownFileType = sourcecode.c.h; path = WavPackMetadata.h; sourceTree = "<group>"; };
		322D78B0112F9851006676FC /* CreateDisplayNameForURL.cpp */ = {isa = PBXFileReference; fileEncoding = 4; lastKnownFileType = sourcecode.cpp.cpp; path = CreateDisplayNameForURL.cpp; sourceTree = "<group>"; };
		322D78B1112F9851006676FC /* CreateDisplayNameForURL.h */ = {isa = PBXFileReference; fileEncoding = 4; lastKnownFileType = sourcecode.c.h; path = CreateDisplayNameForURL.h; sourceTree = "<group>"; };
		322D79B511304789006676FC /* mp4v2.framework */ = {isa = PBXFileReference; lastKnownFileType = wrapper.framework; name = mp4v2.framework; path = Frameworks/mp4v2.framework; sourceTree = "<group>"; };
		322D79FA11304B3C006676FC /* taglib.framework */ = {isa = PBXFileReference; lastKnownFileType = wrapper.framework; name = taglib.framework; path = Frameworks/taglib.framework; sourceTree = "<group>"; };
		322D7A5111304C24006676FC /* MP4Metadata.cpp */ = {isa = PBXFileReference; fileEncoding = 4; lastKnownFileType = sourcecode.cpp.cpp; path = MP4Metadata.cpp; sourceTree = "<group>"; };
		322D7A5211304C24006676FC /* MP4Metadata.h */ = {isa = PBXFileReference; fileEncoding = 4; lastKnownFileType = sourcecode.c.h; path = MP4Metadata.h; sourceTree = "<group>"; };
		32386EF213D2135400D25175 /* HTTPInputSource.cpp */ = {isa = PBXFileReference; fileEncoding = 4; lastKnownFileType = sourcecode.cpp.cpp; path = HTTPInputSource.cpp; sourceTree = "<group>"; };
		32386EF313D2135400D25175 /* HTTPInputSource.h */ = {isa = PBXFileReference; fileEncoding = 4; lastKnownFileType = sourcecode.c.h; path = HTTPInputSource.h; sourceTree = "<group>"; };
		3241BE4514DDC37500F657E4 /* ApplicationServices.framework */ = {isa = PBXFileReference; lastKnownFileType = wrapper.framework; name = ApplicationServices.framework; path = /System/Library/Frameworks/ApplicationServices.framework; sourceTree = "<absolute>"; };
		324DB05912DBFA1E0055AF3F /* MonkeysAudioDecoder.h */ = {isa = PBXFileReference; fileEncoding = 4; lastKnownFileType = sourcecode.c.h; path = MonkeysAudioDecoder.h; sourceTree = "<group>"; };
		324DB05A12DBFA1E0055AF3F /* MonkeysAudioDecoder.cpp */ = {isa = PBXFileReference; fileEncoding = 4; lastKnownFileType = sourcecode.cpp.cpp; path = MonkeysAudioDecoder.cpp; sourceTree = "<group>"; };
		324DB1B612DC17480055AF3F /* mac.framework */ = {isa = PBXFileReference; lastKnownFileType = wrapper.framework; name = mac.framework; path = Frameworks/mac.framework; sourceTree = "<group>"; };
		324DB31112DC27FE0055AF3F /* MonkeysAudioMetadata.h */ = {isa = PBXFileReference; fileEncoding = 4; lastKnownFileType = sourcecode.c.h; path = MonkeysAudioMetadata.h; sourceTree = "<group>"; };
		324DB31212DC27FE0055AF3F /* MonkeysAudioMetadata.cpp */ = {isa = PBXFileReference; fileEncoding = 4; lastKnownFileType = sourcecode.cpp.cpp; path = MonkeysAudioMetadata.cpp; sourceTree = "<group>"; };
		3252E83B10CC9E4500F1AA23 /* SimplePlayer.app */ = {isa = PBXFileReference; explicitFileType = wrapper.application; includeInIndex = 0; path = SimplePlayer.app; sourceTree = BUILT_PRODUCTS_DIR; };
		3252E84610CC9EBA00F1AA23 /* SimplePlayer-Info.plist */ = {isa = PBXFileReference; fileEncoding = 4; lastKnownFileType = text.plist.xml; path = "SimplePlayer-Info.plist"; sourceTree = "<group>"; };
		3252E85510CC9EFD00F1AA23 /* main.m */ = {isa = PBXFileReference; fileEncoding = 4; lastKnownFileType = sourcecode.c.objc; path = main.m; sourceTree = "<group>"; };
		3252E85610CC9EFD00F1AA23 /* PlayerWindow.xib */ = {isa = PBXFileReference; lastKnownFileType = file.xib; path = PlayerWindow.xib; sourceTree = "<group>"; };
		3252E85710CC9EFD00F1AA23 /* PlayerWindowController.h */ = {isa = PBXFileReference; fileEncoding = 4; lastKnownFileType = sourcecode.c.h; path = PlayerWindowController.h; sourceTree = "<group>"; };
		3252E85810CC9EFD00F1AA23 /* PlayerWindowController.mm */ = {isa = PBXFileReference; fileEncoding = 4; lastKnownFileType = sourcecode.cpp.objcpp; path = PlayerWindowController.mm; sourceTree = "<group>"; };
		3252E85910CC9EFD00F1AA23 /* SimplePlayerAppDelegate.h */ = {isa = PBXFileReference; fileEncoding = 4; lastKnownFileType = sourcecode.c.h; path = SimplePlayerAppDelegate.h; sourceTree = "<group>"; };
		3252E85A10CC9EFD00F1AA23 /* SimplePlayerAppDelegate.mm */ = {isa = PBXFileReference; fileEncoding = 4; lastKnownFileType = sourcecode.cpp.objcpp; path = SimplePlayerAppDelegate.mm; sourceTree = "<group>"; };
		3252E86410CC9F4200F1AA23 /* MainMenu.xib */ = {isa = PBXFileReference; lastKnownFileType = file.xib; path = MainMenu.xib; sourceTree = "<group>"; };
		325560291092A38F00580566 /* FLACDecoder.cpp */ = {isa = PBXFileReference; fileEncoding = 4; lastKnownFileType = sourcecode.cpp.cpp; path = FLACDecoder.cpp; sourceTree = "<group>"; };
		3255602A1092A38F00580566 /* FLACDecoder.h */ = {isa = PBXFileReference; fileEncoding = 4; lastKnownFileType = sourcecode.c.h; path = FLACDecoder.h; sourceTree = "<group>"; };
		325560661092A89600580566 /* FLAC.framework */ = {isa = PBXFileReference; lastKnownFileType = wrapper.framework; name = FLAC.framework; path = Frameworks/FLAC.framework; sourceTree = "<group>"; };
		3258AE1B12DF8FA800ADA052 /* speex.framework */ = {isa = PBXFileReference; lastKnownFileType = wrapper.framework; name = speex.framework; path = Frameworks/speex.framework; sourceTree = "<group>"; };
		3258AE3112DF8FDF00ADA052 /* OggSpeexDecoder.h */ = {isa = PBXFileReference; fileEncoding = 4; lastKnownFileType = sourcecode.c.h; path = OggSpeexDecoder.h; sourceTree = "<group>"; };
		3258AE3212DF8FDF00ADA052 /* OggSpeexDecoder.cpp */ = {isa = PBXFileReference; fileEncoding = 4; lastKnownFileType = sourcecode.cpp.cpp; path = OggSpeexDecoder.cpp; sourceTree = "<group>"; };
		3268C0BE139C06AB00CC5C5C /* Guard.h */ = {isa = PBXFileReference; fileEncoding = 4; lastKnownFileType = sourcecode.c.h; path = Guard.h; sourceTree = "<group>"; };
		3268C0BF139C06AB00CC5C5C /* Guard.cpp */ = {isa = PBXFileReference; fileEncoding = 4; lastKnownFileType = sourcecode.cpp.cpp; path = Guard.cpp; sourceTree = "<group>"; };
		326A98F51392F38A0061A65F /* Semaphore.cpp */ = {isa = PBXFileReference; fileEncoding = 4; lastKnownFileType = sourcecode.cpp.cpp; path = Semaphore.cpp; sourceTree = "<group>"; };
		326A98F61392F38A0061A65F /* Semaphore.h */ = {isa = PBXFileReference; fileEncoding = 4; lastKnownFileType = sourcecode.c.h; path = Semaphore.h; sourceTree = "<group>"; };
		3285714A12ED5C5D0001AF20 /* CreateChannelLayout.cpp */ = {isa = PBXFileReference; fileEncoding = 4; lastKnownFileType = sourcecode.cpp.cpp; path = CreateChannelLayout.cpp; sourceTree = "<group>"; };
		3285714B12ED5C5D0001AF20 /* CreateChannelLayout.h */ = {isa = PBXFileReference; fileEncoding = 4; lastKnownFileType = sourcecode.c.h; path = CreateChannelLayout.h; sourceTree = "<group>"; };
		328AA4C8111614540091D56B /* CADebugMacros.cpp */ = {isa = PBXFileReference; fileEncoding = 4; lastKnownFileType = sourcecode.cpp.cpp; path = CADebugMacros.cpp; sourceTree = "<group>"; };
		328AA4C9111614540091D56B /* CADebugMacros.h */ = {isa = PBXFileReference; fileEncoding = 4; lastKnownFileType = sourcecode.c.h; path = CADebugMacros.h; sourceTree = "<group>"; };
		328AA4CA111614540091D56B /* CADebugPrintf.cpp */ = {isa = PBXFileReference; fileEncoding = 4; lastKnownFileType = sourcecode.cpp.cpp; path = CADebugPrintf.cpp; sourceTree = "<group>"; };
		328AA4CB111614540091D56B /* CADebugPrintf.h */ = {isa = PBXFileReference; fileEncoding = 4; lastKnownFileType = sourcecode.c.h; path = CADebugPrintf.h; sourceTree = "<group>"; };
		328AA4CC111614540091D56B /* CAMath.h */ = {isa = PBXFileReference; fileEncoding = 4; lastKnownFileType = sourcecode.c.h; path = CAMath.h; sourceTree = "<group>"; };
		328E230D1476EE9E00C34178 /* AddTagToDictionary.cpp */ = {isa = PBXFileReference; fileEncoding = 4; lastKnownFileType = sourcecode.cpp.cpp; path = AddTagToDictionary.cpp; sourceTree = "<group>"; };
		328E230E1476EE9E00C34178 /* AddTagToDictionary.h */ = {isa = PBXFileReference; fileEncoding = 4; lastKnownFileType = sourcecode.c.h; path = AddTagToDictionary.h; sourceTree = "<group>"; };
		328EDB8011FD384800266816 /* AddXiphCommentToDictionary.cpp */ = {isa = PBXFileReference; fileEncoding = 4; lastKnownFileType = sourcecode.cpp.cpp; path = AddXiphCommentToDictionary.cpp; sourceTree = "<group>"; };
		328EDB8111FD384800266816 /* AddXiphCommentToDictionary.h */ = {isa = PBXFileReference; fileEncoding = 4; lastKnownFileType = sourcecode.c.h; path = AddXiphCommentToDictionary.h; sourceTree = "<group>"; };
		329AB89F148B17AA00180506 /* ApplicationServices.framework */ = {isa = PBXFileReference; lastKnownFileType = wrapper.framework; name = ApplicationServices.framework; path = ../../../../../System/Library/Frameworks/ApplicationServices.framework; sourceTree = "<group>"; };
		329AB8A1148B185300180506 /* Base64Utilities.cpp */ = {isa = PBXFileReference; fileEncoding = 4; lastKnownFileType = sourcecode.cpp.cpp; path = Base64Utilities.cpp; sourceTree = "<group>"; };
		329AB8A2148B185300180506 /* Base64Utilities.h */ = {isa = PBXFileReference; fileEncoding = 4; lastKnownFileType = sourcecode.c.h; path = Base64Utilities.h; sourceTree = "<group>"; };
		32A319FB11C2072C009AE255 /* AddAudioPropertiesToDictionary.h */ = {isa = PBXFileReference; fileEncoding = 4; lastKnownFileType = sourcecode.c.h; path = AddAudioPropertiesToDictionary.h; sourceTree = "<group>"; };
		32A319FC11C2072C009AE255 /* AddAudioPropertiesToDictionary.cpp */ = {isa = PBXFileReference; fileEncoding = 4; lastKnownFileType = sourcecode.cpp.cpp; path = AddAudioPropertiesToDictionary.cpp; sourceTree = "<group>"; };
		32A95E4F1347EBC6006B40EF /* MODMetadata.h */ = {isa = PBXFileReference; fileEncoding = 4; lastKnownFileType = sourcecode.c.h; path = MODMetadata.h; sourceTree = "<group>"; };
		32A95E501347EBC6006B40EF /* MODMetadata.cpp */ = {isa = PBXFileReference; fileEncoding = 4; lastKnownFileType = sourcecode.cpp.cpp; path = MODMetadata.cpp; sourceTree = "<group>"; };
		32AEB2701409AC30001F9A60 /* libSFBAudioEngine.a */ = {isa = PBXFileReference; explicitFileType = archive.ar; includeInIndex = 0; path = libSFBAudioEngine.a; sourceTree = BUILT_PRODUCTS_DIR; };
		32AEB28F1409AF2B001F9A60 /* Logger.cpp */ = {isa = PBXFileReference; fileEncoding = 4; lastKnownFileType = sourcecode.cpp.cpp; path = Logger.cpp; sourceTree = "<group>"; };
		32AEB2901409AF2B001F9A60 /* Logger.h */ = {isa = PBXFileReference; fileEncoding = 4; lastKnownFileType = sourcecode.c.h; path = Logger.h; sourceTree = "<group>"; };
		32AEB2C91409B89A001F9A60 /* Accelerate.framework */ = {isa = PBXFileReference; lastKnownFileType = wrapper.framework; name = Accelerate.framework; path = Platforms/iPhoneOS.platform/Developer/SDKs/iPhoneOS4.3.sdk/System/Library/Frameworks/Accelerate.framework; sourceTree = DEVELOPER_DIR; };
		32AEB2CA1409B89A001F9A60 /* AudioToolbox.framework */ = {isa = PBXFileReference; lastKnownFileType = wrapper.framework; name = AudioToolbox.framework; path = Platforms/iPhoneOS.platform/Developer/SDKs/iPhoneOS4.3.sdk/System/Library/Frameworks/AudioToolbox.framework; sourceTree = DEVELOPER_DIR; };
		32AEB2CB1409B89B001F9A60 /* CoreAudio.framework */ = {isa = PBXFileReference; lastKnownFileType = wrapper.framework; name = CoreAudio.framework; path = Platforms/iPhoneOS.platform/Developer/SDKs/iPhoneOS4.3.sdk/System/Library/Frameworks/CoreAudio.framework; sourceTree = DEVELOPER_DIR; };
		32AEB2D11409B938001F9A60 /* CoreFoundation.framework */ = {isa = PBXFileReference; lastKnownFileType = wrapper.framework; name = CoreFoundation.framework; path = Platforms/iPhoneOS.platform/Developer/SDKs/iPhoneOS4.3.sdk/System/Library/Frameworks/CoreFoundation.framework; sourceTree = DEVELOPER_DIR; };
		32AEB2D41409BA25001F9A60 /* Accelerate.framework */ = {isa = PBXFileReference; lastKnownFileType = wrapper.framework; name = Accelerate.framework; path = /System/Library/Frameworks/Accelerate.framework; sourceTree = "<absolute>"; };
		32AEB2D51409BA25001F9A60 /* AudioToolbox.framework */ = {isa = PBXFileReference; lastKnownFileType = wrapper.framework; name = AudioToolbox.framework; path = /System/Library/Frameworks/AudioToolbox.framework; sourceTree = "<absolute>"; };
		32AEB2D61409BA26001F9A60 /* AudioUnit.framework */ = {isa = PBXFileReference; lastKnownFileType = wrapper.framework; name = AudioUnit.framework; path = /System/Library/Frameworks/AudioUnit.framework; sourceTree = "<absolute>"; };
		32AEB2D71409BA26001F9A60 /* CoreAudio.framework */ = {isa = PBXFileReference; lastKnownFileType = wrapper.framework; name = CoreAudio.framework; path = /System/Library/Frameworks/CoreAudio.framework; sourceTree = "<absolute>"; };
		32AEB2D81409BA27001F9A60 /* CoreServices.framework */ = {isa = PBXFileReference; lastKnownFileType = wrapper.framework; name = CoreServices.framework; path = /System/Library/Frameworks/CoreServices.framework; sourceTree = "<absolute>"; };
		32AEB2F41409BAD7001F9A60 /* libcrypto.dylib */ = {isa = PBXFileReference; lastKnownFileType = "compiled.mach-o.dylib"; name = libcrypto.dylib; path = /usr/lib/libcrypto.dylib; sourceTree = "<absolute>"; };
		32AEB3041409BE48001F9A60 /* SimplePlayer-iOS.app */ = {isa = PBXFileReference; explicitFileType = wrapper.application; includeInIndex = 0; path = "SimplePlayer-iOS.app"; sourceTree = BUILT_PRODUCTS_DIR; };
		32AEB30E1409BE48001F9A60 /* SimplePlayer-iOS-Info.plist */ = {isa = PBXFileReference; lastKnownFileType = text.plist.xml; path = "SimplePlayer-iOS-Info.plist"; sourceTree = "<group>"; };
		32AEB3101409BE48001F9A60 /* en */ = {isa = PBXFileReference; lastKnownFileType = text.plist.strings; name = en; path = en.lproj/InfoPlist.strings; sourceTree = "<group>"; };
		32AEB3121409BE48001F9A60 /* main.m */ = {isa = PBXFileReference; lastKnownFileType = sourcecode.c.objc; path = main.m; sourceTree = "<group>"; };
		32AEB3141409BE48001F9A60 /* SimplePlayer-iOS-Prefix.pch */ = {isa = PBXFileReference; lastKnownFileType = sourcecode.c.h; path = "SimplePlayer-iOS-Prefix.pch"; sourceTree = "<group>"; };
		32AEB3151409BE48001F9A60 /* SimplePlayer_iOSAppDelegate.h */ = {isa = PBXFileReference; lastKnownFileType = sourcecode.c.h; path = SimplePlayer_iOSAppDelegate.h; sourceTree = "<group>"; };
		32AEB3191409BE48001F9A60 /* SimplePlayer_iOSAppDelegate_iPhone.h */ = {isa = PBXFileReference; lastKnownFileType = sourcecode.c.h; name = SimplePlayer_iOSAppDelegate_iPhone.h; path = iPhone/SimplePlayer_iOSAppDelegate_iPhone.h; sourceTree = "<group>"; };
		32AEB31A1409BE48001F9A60 /* SimplePlayer_iOSAppDelegate_iPhone.m */ = {isa = PBXFileReference; lastKnownFileType = sourcecode.c.objc; name = SimplePlayer_iOSAppDelegate_iPhone.m; path = iPhone/SimplePlayer_iOSAppDelegate_iPhone.m; sourceTree = "<group>"; };
		32AEB31D1409BE48001F9A60 /* en */ = {isa = PBXFileReference; lastKnownFileType = file.xib; name = en; path = iPhone/en.lproj/MainWindow_iPhone.xib; sourceTree = "<group>"; };
		32AEB3201409BE48001F9A60 /* SimplePlayer_iOSAppDelegate_iPad.h */ = {isa = PBXFileReference; lastKnownFileType = sourcecode.c.h; name = SimplePlayer_iOSAppDelegate_iPad.h; path = iPad/SimplePlayer_iOSAppDelegate_iPad.h; sourceTree = "<group>"; };
		32AEB3211409BE48001F9A60 /* SimplePlayer_iOSAppDelegate_iPad.m */ = {isa = PBXFileReference; lastKnownFileType = sourcecode.c.objc; name = SimplePlayer_iOSAppDelegate_iPad.m; path = iPad/SimplePlayer_iOSAppDelegate_iPad.m; sourceTree = "<group>"; };
		32AEB3241409BE48001F9A60 /* en */ = {isa = PBXFileReference; lastKnownFileType = file.xib; name = en; path = iPad/en.lproj/MainWindow_iPad.xib; sourceTree = "<group>"; };
		32AEB3291409BEAB001F9A60 /* SimplePlayer_iOSAppDelegate.mm */ = {isa = PBXFileReference; fileEncoding = 4; lastKnownFileType = sourcecode.cpp.objcpp; path = SimplePlayer_iOSAppDelegate.mm; sourceTree = "<group>"; };
		32AEB3301409C089001F9A60 /* Accelerate.framework */ = {isa = PBXFileReference; lastKnownFileType = wrapper.framework; name = Accelerate.framework; path = Platforms/iPhoneOS.platform/Developer/SDKs/iPhoneOS4.3.sdk/System/Library/Frameworks/Accelerate.framework; sourceTree = DEVELOPER_DIR; };
		32AEB3311409C089001F9A60 /* AudioToolbox.framework */ = {isa = PBXFileReference; lastKnownFileType = wrapper.framework; name = AudioToolbox.framework; path = Platforms/iPhoneOS.platform/Developer/SDKs/iPhoneOS4.3.sdk/System/Library/Frameworks/AudioToolbox.framework; sourceTree = DEVELOPER_DIR; };
		32AEB3331409C089001F9A60 /* Foundation.framework */ = {isa = PBXFileReference; lastKnownFileType = wrapper.framework; name = Foundation.framework; path = Platforms/iPhoneOS.platform/Developer/SDKs/iPhoneOS4.3.sdk/System/Library/Frameworks/Foundation.framework; sourceTree = DEVELOPER_DIR; };
		32AEB3381409C0E2001F9A60 /* CFNetwork.framework */ = {isa = PBXFileReference; lastKnownFileType = wrapper.framework; name = CFNetwork.framework; path = Platforms/iPhoneOS.platform/Developer/SDKs/iPhoneOS4.3.sdk/System/Library/Frameworks/CFNetwork.framework; sourceTree = DEVELOPER_DIR; };
		32AEB33A1409C11E001F9A60 /* CFNetwork.framework */ = {isa = PBXFileReference; lastKnownFileType = wrapper.framework; name = CFNetwork.framework; path = Platforms/iPhoneOS.platform/Developer/SDKs/iPhoneOS4.3.sdk/System/Library/Frameworks/CFNetwork.framework; sourceTree = DEVELOPER_DIR; };
		32AEB33C1409C153001F9A60 /* CoreGraphics.framework */ = {isa = PBXFileReference; lastKnownFileType = wrapper.framework; name = CoreGraphics.framework; path = Platforms/iPhoneOS.platform/Developer/SDKs/iPhoneOS4.3.sdk/System/Library/Frameworks/CoreGraphics.framework; sourceTree = DEVELOPER_DIR; };
		32AEB33D1409C153001F9A60 /* UIKit.framework */ = {isa = PBXFileReference; lastKnownFileType = wrapper.framework; name = UIKit.framework; path = Platforms/iPhoneOS.platform/Developer/SDKs/iPhoneOS4.3.sdk/System/Library/Frameworks/UIKit.framework; sourceTree = DEVELOPER_DIR; };
		32AEB35E1409CAE0001F9A60 /* BasicAudioPlayer.cpp */ = {isa = PBXFileReference; fileEncoding = 4; lastKnownFileType = sourcecode.cpp.cpp; path = BasicAudioPlayer.cpp; sourceTree = "<group>"; };
		32AEB35F1409CAE0001F9A60 /* BasicAudioPlayer.h */ = {isa = PBXFileReference; fileEncoding = 4; lastKnownFileType = sourcecode.c.h; path = BasicAudioPlayer.h; sourceTree = "<group>"; };
		32AF1A5E14C8FE3C00750053 /* TrueAudioDecoder.cpp */ = {isa = PBXFileReference; fileEncoding = 4; lastKnownFileType = sourcecode.cpp.cpp; name = TrueAudioDecoder.cpp; path = "../../SFBAudioEngine-fnord/Decoders/TrueAudioDecoder.cpp"; sourceTree = "<group>"; };
		32AF1A5F14C8FE3C00750053 /* TrueAudioDecoder.h */ = {isa = PBXFileReference; fileEncoding = 4; lastKnownFileType = sourcecode.c.h; name = TrueAudioDecoder.h; path = "../../SFBAudioEngine-fnord/Decoders/TrueAudioDecoder.h"; sourceTree = "<group>"; };
		32B79A62138F2EC200EBEF1B /* Mutex.cpp */ = {isa = PBXFileReference; fileEncoding = 4; lastKnownFileType = sourcecode.cpp.cpp; path = Mutex.cpp; sourceTree = "<group>"; };
		32B79A63138F2EC200EBEF1B /* Mutex.h */ = {isa = PBXFileReference; fileEncoding = 4; lastKnownFileType = sourcecode.c.h; path = Mutex.h; sourceTree = "<group>"; };
		32C212D51091116D00BA2493 /* SFBAudioEngine.framework */ = {isa = PBXFileReference; explicitFileType = wrapper.framework; includeInIndex = 0; path = SFBAudioEngine.framework; sourceTree = BUILT_PRODUCTS_DIR; };
		32C212D61091116D00BA2493 /* Info.plist */ = {isa = PBXFileReference; lastKnownFileType = text.plist.xml; path = Info.plist; sourceTree = "<group>"; };
		32C3F95A14DCD44B007F84A6 /* tta++.framework */ = {isa = PBXFileReference; lastKnownFileType = wrapper.framework; name = "tta++.framework"; path = "Frameworks/tta++.framework"; sourceTree = "<group>"; };
		32C613A512E7E28D00F714C9 /* OggSpeexMetadata.h */ = {isa = PBXFileReference; fileEncoding = 4; lastKnownFileType = sourcecode.c.h; path = OggSpeexMetadata.h; sourceTree = "<group>"; };
		32C613A612E7E28D00F714C9 /* OggSpeexMetadata.cpp */ = {isa = PBXFileReference; fileEncoding = 4; lastKnownFileType = sourcecode.cpp.cpp; path = OggSpeexMetadata.cpp; sourceTree = "<group>"; };
		32CA90F810B9E514005A85DA /* mpcdec.framework */ = {isa = PBXFileReference; lastKnownFileType = wrapper.framework; name = mpcdec.framework; path = Frameworks/mpcdec.framework; sourceTree = "<group>"; };
		32D429E413E308DB00FA07DE /* AudioPlayer.cpp */ = {isa = PBXFileReference; fileEncoding = 4; lastKnownFileType = sourcecode.cpp.cpp; lineEnding = 0; path = AudioPlayer.cpp; sourceTree = "<group>"; xcLanguageSpecificationIdentifier = xcode.lang.cpp; };
		32D429E513E308DB00FA07DE /* AudioPlayer.h */ = {isa = PBXFileReference; fileEncoding = 4; lastKnownFileType = sourcecode.c.h; path = AudioPlayer.h; sourceTree = "<group>"; };
		32D65529115FC58C002B275C /* FileInputSource.cpp */ = {isa = PBXFileReference; fileEncoding = 4; lastKnownFileType = sourcecode.cpp.cpp; path = FileInputSource.cpp; sourceTree = "<group>"; };
		32D6552A115FC58C002B275C /* FileInputSource.h */ = {isa = PBXFileReference; fileEncoding = 4; lastKnownFileType = sourcecode.c.h; path = FileInputSource.h; sourceTree = "<group>"; };
		32D6552B115FC58C002B275C /* InputSource.cpp */ = {isa = PBXFileReference; fileEncoding = 4; lastKnownFileType = sourcecode.cpp.cpp; path = InputSource.cpp; sourceTree = "<group>"; };
		32D6552C115FC58C002B275C /* InputSource.h */ = {isa = PBXFileReference; fileEncoding = 4; lastKnownFileType = sourcecode.c.h; path = InputSource.h; sourceTree = "<group>"; };
		32D6556A115FE7EA002B275C /* MemoryMappedFileInputSource.h */ = {isa = PBXFileReference; fileEncoding = 4; lastKnownFileType = sourcecode.c.h; path = MemoryMappedFileInputSource.h; sourceTree = "<group>"; };
		32D6556B115FE7EA002B275C /* MemoryMappedFileInputSource.cpp */ = {isa = PBXFileReference; fileEncoding = 4; lastKnownFileType = sourcecode.cpp.cpp; path = MemoryMappedFileInputSource.cpp; sourceTree = "<group>"; };
		32D9016F14793DD100DBE73B /* SetTagFromMetadata.cpp */ = {isa = PBXFileReference; fileEncoding = 4; lastKnownFileType = sourcecode.cpp.cpp; path = SetTagFromMetadata.cpp; sourceTree = "<group>"; };
		32D9017014793DD100DBE73B /* SetTagFromMetadata.h */ = {isa = PBXFileReference; fileEncoding = 4; lastKnownFileType = sourcecode.c.h; path = SetTagFromMetadata.h; sourceTree = "<group>"; };
		32DEDA06122C07AF00C25252 /* AllocateABL.h */ = {isa = PBXFileReference; fileEncoding = 4; lastKnownFileType = sourcecode.c.h; path = AllocateABL.h; sourceTree = "<group>"; };
		32DEDA07122C07AF00C25252 /* AllocateABL.cpp */ = {isa = PBXFileReference; fileEncoding = 4; lastKnownFileType = sourcecode.cpp.cpp; path = AllocateABL.cpp; sourceTree = "<group>"; };
		32DEDA12122C095600C25252 /* DeallocateABL.h */ = {isa = PBXFileReference; fileEncoding = 4; lastKnownFileType = sourcecode.c.h; path = DeallocateABL.h; sourceTree = "<group>"; };
		32DEDA13122C095600C25252 /* DeallocateABL.cpp */ = {isa = PBXFileReference; fileEncoding = 4; lastKnownFileType = sourcecode.cpp.cpp; path = DeallocateABL.cpp; sourceTree = "<group>"; };
		32DEDA24122C0B0700C25252 /* ChannelLayoutsAreEqual.h */ = {isa = PBXFileReference; fileEncoding = 4; lastKnownFileType = sourcecode.c.h; path = ChannelLayoutsAreEqual.h; sourceTree = "<group>"; };
		32DEDA25122C0B0700C25252 /* ChannelLayoutsAreEqual.cpp */ = {isa = PBXFileReference; fileEncoding = 4; lastKnownFileType = sourcecode.cpp.cpp; path = ChannelLayoutsAreEqual.cpp; sourceTree = "<group>"; };
		32DF3208123E6C940002CA5A /* InMemoryFileInputSource.h */ = {isa = PBXFileReference; fileEncoding = 4; lastKnownFileType = sourcecode.c.h; path = InMemoryFileInputSource.h; sourceTree = "<group>"; };
		32DF3209123E6C940002CA5A /* InMemoryFileInputSource.cpp */ = {isa = PBXFileReference; fileEncoding = 4; lastKnownFileType = sourcecode.cpp.cpp; path = InMemoryFileInputSource.cpp; sourceTree = "<group>"; };
		32E6AB991096C81200DA998D /* LoopableRegionDecoder.cpp */ = {isa = PBXFileReference; fileEncoding = 4; lastKnownFileType = sourcecode.cpp.cpp; path = LoopableRegionDecoder.cpp; sourceTree = "<group>"; };
		32E6AB9A1096C81200DA998D /* LoopableRegionDecoder.h */ = {isa = PBXFileReference; fileEncoding = 4; lastKnownFileType = sourcecode.c.h; path = LoopableRegionDecoder.h; sourceTree = "<group>"; };
		32E734A110B8C9F900094C8A /* WavPackDecoder.cpp */ = {isa = PBXFileReference; fileEncoding = 4; lastKnownFileType = sourcecode.cpp.cpp; path = WavPackDecoder.cpp; sourceTree = "<group>"; };
		32E734A210B8C9F900094C8A /* WavPackDecoder.h */ = {isa = PBXFileReference; fileEncoding = 4; lastKnownFileType = sourcecode.c.h; path = WavPackDecoder.h; sourceTree = "<group>"; };
		32E7368D10B9057900094C8A /* wavpack.framework */ = {isa = PBXFileReference; lastKnownFileType = wrapper.framework; name = wavpack.framework; path = Frameworks/wavpack.framework; sourceTree = "<group>"; };
		32E7374210B90C9A00094C8A /* MPEGDecoder.cpp */ = {isa = PBXFileReference; fileEncoding = 4; lastKnownFileType = sourcecode.cpp.cpp; path = MPEGDecoder.cpp; sourceTree = "<group>"; };
		32E7374310B90C9A00094C8A /* MPEGDecoder.h */ = {isa = PBXFileReference; fileEncoding = 4; lastKnownFileType = sourcecode.c.h; path = MPEGDecoder.h; sourceTree = "<group>"; };
		32E7376C10B913AE00094C8A /* OggVorbisDecoder.cpp */ = {isa = PBXFileReference; fileEncoding = 4; lastKnownFileType = sourcecode.cpp.cpp; path = OggVorbisDecoder.cpp; sourceTree = "<group>"; };
		32E7376D10B913AE00094C8A /* OggVorbisDecoder.h */ = {isa = PBXFileReference; fileEncoding = 4; lastKnownFileType = sourcecode.c.h; path = OggVorbisDecoder.h; sourceTree = "<group>"; };
		32E7379510B9978200094C8A /* MusepackDecoder.cpp */ = {isa = PBXFileReference; fileEncoding = 4; lastKnownFileType = sourcecode.cpp.cpp; path = MusepackDecoder.cpp; sourceTree = "<group>"; };
		32E7379610B9978200094C8A /* MusepackDecoder.h */ = {isa = PBXFileReference; fileEncoding = 4; lastKnownFileType = sourcecode.c.h; path = MusepackDecoder.h; sourceTree = "<group>"; };
		32E73AF610B9D88800094C8A /* vorbis.framework */ = {isa = PBXFileReference; lastKnownFileType = wrapper.framework; name = vorbis.framework; path = Frameworks/vorbis.framework; sourceTree = "<group>"; };
		32EA67F6112BC4D9006C26F1 /* AudioMetadata.h */ = {isa = PBXFileReference; fileEncoding = 4; lastKnownFileType = sourcecode.c.h; path = AudioMetadata.h; sourceTree = "<group>"; };
		32EA67F7112BC4D9006C26F1 /* AudioMetadata.cpp */ = {isa = PBXFileReference; fileEncoding = 4; lastKnownFileType = sourcecode.cpp.cpp; lineEnding = 0; path = AudioMetadata.cpp; sourceTree = "<group>"; xcLanguageSpecificationIdentifier = xcode.lang.cpp; };
		32EA6823112CD84B006C26F1 /* FLACMetadata.cpp */ = {isa = PBXFileReference; fileEncoding = 4; lastKnownFileType = sourcecode.cpp.cpp; path = FLACMetadata.cpp; sourceTree = "<group>"; };
		32EA6824112CD84B006C26F1 /* FLACMetadata.h */ = {isa = PBXFileReference; fileEncoding = 4; lastKnownFileType = sourcecode.c.h; path = FLACMetadata.h; sourceTree = "<group>"; };
		32EE7D4712DD3D1500533884 /* AddID3v1TagToDictionary.h */ = {isa = PBXFileReference; fileEncoding = 4; lastKnownFileType = sourcecode.c.h; path = AddID3v1TagToDictionary.h; sourceTree = "<group>"; };
		32EE7D4812DD3D1500533884 /* AddID3v1TagToDictionary.cpp */ = {isa = PBXFileReference; fileEncoding = 4; lastKnownFileType = sourcecode.cpp.cpp; path = AddID3v1TagToDictionary.cpp; sourceTree = "<group>"; };
		32EE7D5412DD3E3100533884 /* SetID3v1TagFromMetadata.h */ = {isa = PBXFileReference; fileEncoding = 4; lastKnownFileType = sourcecode.c.h; path = SetID3v1TagFromMetadata.h; sourceTree = "<group>"; };
		32EE7D5512DD3E3100533884 /* SetID3v1TagFromMetadata.cpp */ = {isa = PBXFileReference; fileEncoding = 4; lastKnownFileType = sourcecode.cpp.cpp; path = SetID3v1TagFromMetadata.cpp; sourceTree = "<group>"; };
		32EE7D6912DD408000533884 /* AddAPETagToDictionary.h */ = {isa = PBXFileReference; fileEncoding = 4; lastKnownFileType = sourcecode.c.h; path = AddAPETagToDictionary.h; sourceTree = "<group>"; };
		32EE7D6A12DD408000533884 /* AddAPETagToDictionary.cpp */ = {isa = PBXFileReference; fileEncoding = 4; lastKnownFileType = sourcecode.cpp.cpp; path = AddAPETagToDictionary.cpp; sourceTree = "<group>"; };
		32EE7D7312DD40D200533884 /* SetAPETagFromMetadata.h */ = {isa = PBXFileReference; fileEncoding = 4; lastKnownFileType = sourcecode.c.h; path = SetAPETagFromMetadata.h; sourceTree = "<group>"; };
		32EE7D7412DD40D200533884 /* SetAPETagFromMetadata.cpp */ = {isa = PBXFileReference; fileEncoding = 4; lastKnownFileType = sourcecode.cpp.cpp; path = SetAPETagFromMetadata.cpp; sourceTree = "<group>"; };
		32F6274113A52A53004EC204 /* sndfile.framework */ = {isa = PBXFileReference; lastKnownFileType = wrapper.framework; name = sndfile.framework; path = Frameworks/sndfile.framework; sourceTree = "<group>"; };
		32F6274D13A52AA7004EC204 /* LibsndfileDecoder.cpp */ = {isa = PBXFileReference; fileEncoding = 4; lastKnownFileType = sourcecode.cpp.cpp; path = LibsndfileDecoder.cpp; sourceTree = "<group>"; };
		32F6274E13A52AA7004EC204 /* LibsndfileDecoder.h */ = {isa = PBXFileReference; fileEncoding = 4; lastKnownFileType = sourcecode.c.h; path = LibsndfileDecoder.h; sourceTree = "<group>"; };
		32F83B0A1409CC1D005790F1 /* AudioConverter.cpp */ = {isa = PBXFileReference; fileEncoding = 4; lastKnownFileType = sourcecode.cpp.cpp; name = AudioConverter.cpp; path = Converter/AudioConverter.cpp; sourceTree = "<group>"; };
		32F83B0B1409CC1D005790F1 /* AudioConverter.h */ = {isa = PBXFileReference; fileEncoding = 4; lastKnownFileType = sourcecode.c.h; name = AudioConverter.h; path = Converter/AudioConverter.h; sourceTree = "<group>"; };
		32F83B0C1409CC1D005790F1 /* DeinterleavingFloatConverter.cpp */ = {isa = PBXFileReference; fileEncoding = 4; lastKnownFileType = sourcecode.cpp.cpp; name = DeinterleavingFloatConverter.cpp; path = Converter/DeinterleavingFloatConverter.cpp; sourceTree = "<group>"; };
		32F83B0D1409CC1D005790F1 /* DeinterleavingFloatConverter.h */ = {isa = PBXFileReference; fileEncoding = 4; lastKnownFileType = sourcecode.c.h; name = DeinterleavingFloatConverter.h; path = Converter/DeinterleavingFloatConverter.h; sourceTree = "<group>"; };
		32F83B0E1409CC1D005790F1 /* PCMConverter.cpp */ = {isa = PBXFileReference; fileEncoding = 4; lastKnownFileType = sourcecode.cpp.cpp; name = PCMConverter.cpp; path = Converter/PCMConverter.cpp; sourceTree = "<group>"; };
		32F83B0F1409CC1D005790F1 /* PCMConverter.h */ = {isa = PBXFileReference; fileEncoding = 4; lastKnownFileType = sourcecode.c.h; name = PCMConverter.h; path = Converter/PCMConverter.h; sourceTree = "<group>"; };
/* End PBXFileReference section */

/* Begin PBXFrameworksBuildPhase section */
		3252E83910CC9E4500F1AA23 /* Frameworks */ = {
			isa = PBXFrameworksBuildPhase;
			buildActionMask = 2147483647;
			files = (
				3252E84310CC9E5000F1AA23 /* SFBAudioEngine.framework in Frameworks */,
			);
			runOnlyForDeploymentPostprocessing = 0;
		};
		32AEB26D1409AC30001F9A60 /* Frameworks */ = {
			isa = PBXFrameworksBuildPhase;
			buildActionMask = 2147483647;
			files = (
				32AEB2CC1409B89B001F9A60 /* Accelerate.framework in Frameworks */,
				32AEB2CD1409B89B001F9A60 /* AudioToolbox.framework in Frameworks */,
				32AEB3391409C0E2001F9A60 /* CFNetwork.framework in Frameworks */,
				32AEB2CE1409B89B001F9A60 /* CoreAudio.framework in Frameworks */,
				32AEB2D31409B993001F9A60 /* CoreFoundation.framework in Frameworks */,
			);
			runOnlyForDeploymentPostprocessing = 0;
		};
		32AEB3011409BE48001F9A60 /* Frameworks */ = {
			isa = PBXFrameworksBuildPhase;
			buildActionMask = 2147483647;
			files = (
				32AEB3341409C089001F9A60 /* Accelerate.framework in Frameworks */,
				32AEB3351409C089001F9A60 /* AudioToolbox.framework in Frameworks */,
				32AEB33B1409C11E001F9A60 /* CFNetwork.framework in Frameworks */,
				32AEB33E1409C153001F9A60 /* CoreGraphics.framework in Frameworks */,
				32AEB3371409C089001F9A60 /* Foundation.framework in Frameworks */,
				32AEB33F1409C153001F9A60 /* UIKit.framework in Frameworks */,
				32AEB32F1409C058001F9A60 /* libSFBAudioEngine.a in Frameworks */,
			);
			runOnlyForDeploymentPostprocessing = 0;
		};
		32C212D31091116D00BA2493 /* Frameworks */ = {
			isa = PBXFrameworksBuildPhase;
			buildActionMask = 2147483647;
			files = (
				329AB8A0148B17AA00180506 /* ApplicationServices.framework in Frameworks */,
				32AEB2D91409BA27001F9A60 /* Accelerate.framework in Frameworks */,
				3241BE4614DDC37500F657E4 /* ApplicationServices.framework in Frameworks */,
				32AEB2DA1409BA27001F9A60 /* AudioToolbox.framework in Frameworks */,
				32AEB2DB1409BA27001F9A60 /* AudioUnit.framework in Frameworks */,
				32AEB2DC1409BA27001F9A60 /* CoreAudio.framework in Frameworks */,
				32AEB2DD1409BA27001F9A60 /* CoreServices.framework in Frameworks */,
				32AEB2F51409BAD8001F9A60 /* libcrypto.dylib in Frameworks */,
				32AEB2DE1409BA59001F9A60 /* dumb.framework in Frameworks */,
				32AEB2DF1409BA59001F9A60 /* FLAC.framework in Frameworks */,
				32AEB2E01409BA59001F9A60 /* mac.framework in Frameworks */,
				32AEB2E11409BA59001F9A60 /* mp4v2.framework in Frameworks */,
				32AEB2E21409BA59001F9A60 /* mpcdec.framework in Frameworks */,
				32AEB2E31409BA59001F9A60 /* mpg123.framework in Frameworks */,
				32AEB2E41409BA59001F9A60 /* sndfile.framework in Frameworks */,
				32AEB2E51409BA59001F9A60 /* speex.framework in Frameworks */,
				32AEB2E61409BA59001F9A60 /* taglib.framework in Frameworks */,
				32C3F95B14DCD44B007F84A6 /* tta++.framework in Frameworks */,
				32AEB2E71409BA59001F9A60 /* vorbis.framework in Frameworks */,
				32AEB2E81409BA59001F9A60 /* wavpack.framework in Frameworks */,
			);
			runOnlyForDeploymentPostprocessing = 0;
		};
/* End PBXFrameworksBuildPhase section */

/* Begin PBXGroup section */
		19C28FACFE9D520D11CA2CBB /* Products */ = {
			isa = PBXGroup;
			children = (
				32C212D51091116D00BA2493 /* SFBAudioEngine.framework */,
				3252E83B10CC9E4500F1AA23 /* SimplePlayer.app */,
				32AEB2701409AC30001F9A60 /* libSFBAudioEngine.a */,
				32AEB3041409BE48001F9A60 /* SimplePlayer-iOS.app */,
			);
			name = Products;
			sourceTree = "<group>";
		};
		29B97314FDCFA39411CA2CEA /* CFPlayer */ = {
			isa = PBXGroup;
			children = (
				329AB89F148B17AA00180506 /* ApplicationServices.framework */,
				32AEB27B1409AC84001F9A60 /* SFBAudioEngine */,
				322B5B2B108BA68E00CA9BDE /* Configs */,
				3252E83610CC9E3000F1AA23 /* SimplePlayer */,
				32AEB30C1409BE48001F9A60 /* SimplePlayer-iOS */,
				29B97323FDCFA39411CA2CEA /* Frameworks */,
				19C28FACFE9D520D11CA2CBB /* Products */,
			);
			name = CFPlayer;
			sourceTree = "<group>";
		};
		29B97315FDCFA39411CA2CEA /* Other */ = {
			isa = PBXGroup;
			children = (
				32AEB2901409AF2B001F9A60 /* Logger.h */,
				32AEB28F1409AF2B001F9A60 /* Logger.cpp */,
				320AE71E14ABE400005091EB /* Logger+NSOverloads.mm */,
				32B79A63138F2EC200EBEF1B /* Mutex.h */,
				32B79A62138F2EC200EBEF1B /* Mutex.cpp */,
				3268C0BE139C06AB00CC5C5C /* Guard.h */,
				3268C0BF139C06AB00CC5C5C /* Guard.cpp */,
				326A98F61392F38A0061A65F /* Semaphore.h */,
				326A98F51392F38A0061A65F /* Semaphore.cpp */,
				3285714B12ED5C5D0001AF20 /* CreateChannelLayout.h */,
				3285714A12ED5C5D0001AF20 /* CreateChannelLayout.cpp */,
				32DEDA24122C0B0700C25252 /* ChannelLayoutsAreEqual.h */,
				32DEDA25122C0B0700C25252 /* ChannelLayoutsAreEqual.cpp */,
				32DEDA06122C07AF00C25252 /* AllocateABL.h */,
				32DEDA07122C07AF00C25252 /* AllocateABL.cpp */,
				32DEDA12122C095600C25252 /* DeallocateABL.h */,
				32DEDA13122C095600C25252 /* DeallocateABL.cpp */,
				322D78B1112F9851006676FC /* CreateDisplayNameForURL.h */,
				322D78B0112F9851006676FC /* CreateDisplayNameForURL.cpp */,
				320723BC138D521A00007369 /* CreateStringForOSType.h */,
				320723C7138D564700007369 /* CreateStringForOSType.cpp */,
				32C212D61091116D00BA2493 /* Info.plist */,
			);
			name = Other;
			sourceTree = "<group>";
		};
		29B97323FDCFA39411CA2CEA /* Frameworks */ = {
			isa = PBXGroup;
			children = (
				32AEB2CF1409B8D6001F9A60 /* iOS */,
				32AEB2D01409B8ED001F9A60 /* MacOS */,
				32AEB32C1409C01B001F9A60 /* SimplePlayer-iOS */,
			);
			name = Frameworks;
			sourceTree = "<group>";
		};
		322B5B2B108BA68E00CA9BDE /* Configs */ = {
			isa = PBXGroup;
			children = (
				322B5B2C108BA69F00CA9BDE /* Base.xcconfig */,
				322B5B2D108BA69F00CA9BDE /* Debug.xcconfig */,
				322B5B2E108BA69F00CA9BDE /* Release.xcconfig */,
			);
			path = Configs;
			sourceTree = "<group>";
		};
		322B5B9D108BA7E400CA9BDE /* Decoders */ = {
			isa = PBXGroup;
			children = (
				322B5B9F108BA80B00CA9BDE /* AudioDecoder.h */,
				322B5BA0108BA80B00CA9BDE /* AudioDecoder.cpp */,
				32E6AB9A1096C81200DA998D /* LoopableRegionDecoder.h */,
				32E6AB991096C81200DA998D /* LoopableRegionDecoder.cpp */,
				322B5C1D108BC70600CA9BDE /* CoreAudioDecoder.h */,
				322B5C1E108BC70600CA9BDE /* CoreAudioDecoder.cpp */,
				3255602A1092A38F00580566 /* FLACDecoder.h */,
				325560291092A38F00580566 /* FLACDecoder.cpp */,
				32F6274E13A52AA7004EC204 /* LibsndfileDecoder.h */,
				32F6274D13A52AA7004EC204 /* LibsndfileDecoder.cpp */,
				3203A6191346E0ED00A7A22E /* MODDecoder.h */,
				3203A61A1346E0ED00A7A22E /* MODDecoder.cpp */,
				324DB05912DBFA1E0055AF3F /* MonkeysAudioDecoder.h */,
				324DB05A12DBFA1E0055AF3F /* MonkeysAudioDecoder.cpp */,
				32E7374310B90C9A00094C8A /* MPEGDecoder.h */,
				32E7374210B90C9A00094C8A /* MPEGDecoder.cpp */,
				32E7379610B9978200094C8A /* MusepackDecoder.h */,
				32E7379510B9978200094C8A /* MusepackDecoder.cpp */,
				3258AE3112DF8FDF00ADA052 /* OggSpeexDecoder.h */,
				3258AE3212DF8FDF00ADA052 /* OggSpeexDecoder.cpp */,
				32E7376D10B913AE00094C8A /* OggVorbisDecoder.h */,
				32E7376C10B913AE00094C8A /* OggVorbisDecoder.cpp */,
				32AF1A5F14C8FE3C00750053 /* TrueAudioDecoder.h */,
				32AF1A5E14C8FE3C00750053 /* TrueAudioDecoder.cpp */,
				32E734A210B8C9F900094C8A /* WavPackDecoder.h */,
				32E734A110B8C9F900094C8A /* WavPackDecoder.cpp */,
			);
			path = Decoders;
			sourceTree = "<group>";
		};
		322B5D76108C210400CA9BDE /* Player */ = {
			isa = PBXGroup;
			children = (
				32D429E513E308DB00FA07DE /* AudioPlayer.h */,
				32D429E413E308DB00FA07DE /* AudioPlayer.cpp */,
				32AEB35F1409CAE0001F9A60 /* BasicAudioPlayer.h */,
				32AEB35E1409CAE0001F9A60 /* BasicAudioPlayer.cpp */,
				3201ECB810901F08000082BF /* DecoderStateData.h */,
				3201ECB910901F08000082BF /* DecoderStateData.cpp */,
			);
			path = Player;
			sourceTree = "<group>";
		};
		322B5D91108C21E000CA9BDE /* ThirdParty */ = {
			isa = PBXGroup;
			children = (
				322B5D92108C21F000CA9BDE /* PublicUtility */,
			);
			path = ThirdParty;
			sourceTree = "<group>";
		};
		322B5D92108C21F000CA9BDE /* PublicUtility */ = {
			isa = PBXGroup;
			children = (
				322B5D99108C223900CA9BDE /* CAAtomic.h */,
				322B5D9A108C223900CA9BDE /* CAAutoDisposer.h */,
				322B5D9B108C223900CA9BDE /* CABitOperations.h */,
				328AA4C9111614540091D56B /* CADebugMacros.h */,
				328AA4C8111614540091D56B /* CADebugMacros.cpp */,
				328AA4CB111614540091D56B /* CADebugPrintf.h */,
				328AA4CA111614540091D56B /* CADebugPrintf.cpp */,
				328AA4CC111614540091D56B /* CAMath.h */,
				322B5D94108C221100CA9BDE /* CARingBuffer.h */,
				322B5D93108C221100CA9BDE /* CARingBuffer.cpp */,
			);
			path = PublicUtility;
			sourceTree = "<group>";
		};
		3252E83610CC9E3000F1AA23 /* SimplePlayer */ = {
			isa = PBXGroup;
			children = (
				3252E85510CC9EFD00F1AA23 /* main.m */,
				3252E85910CC9EFD00F1AA23 /* SimplePlayerAppDelegate.h */,
				3252E85A10CC9EFD00F1AA23 /* SimplePlayerAppDelegate.mm */,
				3252E85710CC9EFD00F1AA23 /* PlayerWindowController.h */,
				3252E85810CC9EFD00F1AA23 /* PlayerWindowController.mm */,
				3252E86410CC9F4200F1AA23 /* MainMenu.xib */,
				3252E85610CC9EFD00F1AA23 /* PlayerWindow.xib */,
				3252E84610CC9EBA00F1AA23 /* SimplePlayer-Info.plist */,
			);
			path = SimplePlayer;
			sourceTree = "<group>";
		};
		32AEB27B1409AC84001F9A60 /* SFBAudioEngine */ = {
			isa = PBXGroup;
			children = (
				322B5D76108C210400CA9BDE /* Player */,
				322B5B9D108BA7E400CA9BDE /* Decoders */,
				32D65528115FC570002B275C /* Input */,
				32EA67F5112BC4AE006C26F1 /* Metadata */,
				32AEB3621409CB5C001F9A60 /* Converter */,
				29B97315FDCFA39411CA2CEA /* Other */,
				322B5D91108C21E000CA9BDE /* ThirdParty */,
			);
			name = SFBAudioEngine;
			sourceTree = "<group>";
		};
		32AEB27C1409AD4B001F9A60 /* Utilities */ = {
			isa = PBXGroup;
			children = (
				329AB8A2148B185300180506 /* Base64Utilities.h */,
				329AB8A1148B185300180506 /* Base64Utilities.cpp */,
				3205E5D811319E6400FD9DAD /* TagLibStringFromCFString.h */,
				3205E5D711319E6400FD9DAD /* TagLibStringFromCFString.cpp */,
				32A319FB11C2072C009AE255 /* AddAudioPropertiesToDictionary.h */,
				32A319FC11C2072C009AE255 /* AddAudioPropertiesToDictionary.cpp */,
				328E230E1476EE9E00C34178 /* AddTagToDictionary.h */,
				328E230D1476EE9E00C34178 /* AddTagToDictionary.cpp */,
				32EE7D6912DD408000533884 /* AddAPETagToDictionary.h */,
				32EE7D6A12DD408000533884 /* AddAPETagToDictionary.cpp */,
				32EE7D4712DD3D1500533884 /* AddID3v1TagToDictionary.h */,
				32EE7D4812DD3D1500533884 /* AddID3v1TagToDictionary.cpp */,
				3205E3CC11307A3700FD9DAD /* AddID3v2TagToDictionary.h */,
				3205E3CB11307A3700FD9DAD /* AddID3v2TagToDictionary.cpp */,
				328EDB8111FD384800266816 /* AddXiphCommentToDictionary.h */,
				328EDB8011FD384800266816 /* AddXiphCommentToDictionary.cpp */,
				32D9017014793DD100DBE73B /* SetTagFromMetadata.h */,
				32D9016F14793DD100DBE73B /* SetTagFromMetadata.cpp */,
				32EE7D7312DD40D200533884 /* SetAPETagFromMetadata.h */,
				32EE7D7412DD40D200533884 /* SetAPETagFromMetadata.cpp */,
				32EE7D5412DD3E3100533884 /* SetID3v1TagFromMetadata.h */,
				32EE7D5512DD3E3100533884 /* SetID3v1TagFromMetadata.cpp */,
				3205E4181130840A00FD9DAD /* SetID3v2TagFromMetadata.h */,
				3205E4171130840A00FD9DAD /* SetID3v2TagFromMetadata.cpp */,
				3205E52B1130F49700FD9DAD /* SetXiphCommentFromMetadata.h */,
				3205E52A1130F49700FD9DAD /* SetXiphCommentFromMetadata.cpp */,
			);
			name = Utilities;
			sourceTree = "<group>";
		};
		32AEB2CF1409B8D6001F9A60 /* iOS */ = {
			isa = PBXGroup;
			children = (
				32AEB2C91409B89A001F9A60 /* Accelerate.framework */,
				32AEB2CA1409B89A001F9A60 /* AudioToolbox.framework */,
				32AEB3381409C0E2001F9A60 /* CFNetwork.framework */,
				32AEB2CB1409B89B001F9A60 /* CoreAudio.framework */,
				32AEB2D11409B938001F9A60 /* CoreFoundation.framework */,
				32AEB33C1409C153001F9A60 /* CoreGraphics.framework */,
				32AEB33D1409C153001F9A60 /* UIKit.framework */,
			);
			name = iOS;
			sourceTree = "<group>";
		};
		32AEB2D01409B8ED001F9A60 /* MacOS */ = {
			isa = PBXGroup;
			children = (
				32AEB2D41409BA25001F9A60 /* Accelerate.framework */,
				3241BE4514DDC37500F657E4 /* ApplicationServices.framework */,
				32AEB2D51409BA25001F9A60 /* AudioToolbox.framework */,
				32AEB2D61409BA26001F9A60 /* AudioUnit.framework */,
				32AEB2D71409BA26001F9A60 /* CoreAudio.framework */,
				32AEB2D81409BA27001F9A60 /* CoreServices.framework */,
				32AEB2F41409BAD7001F9A60 /* libcrypto.dylib */,
				3203A6101346E09100A7A22E /* dumb.framework */,
				325560661092A89600580566 /* FLAC.framework */,
				324DB1B612DC17480055AF3F /* mac.framework */,
				322D79B511304789006676FC /* mp4v2.framework */,
				32CA90F810B9E514005A85DA /* mpcdec.framework */,
				32161CE8133AF8C8008449C3 /* mpg123.framework */,
				32F6274113A52A53004EC204 /* sndfile.framework */,
				3258AE1B12DF8FA800ADA052 /* speex.framework */,
				322D79FA11304B3C006676FC /* taglib.framework */,
				32C3F95A14DCD44B007F84A6 /* tta++.framework */,
				32E73AF610B9D88800094C8A /* vorbis.framework */,
				32E7368D10B9057900094C8A /* wavpack.framework */,
			);
			name = MacOS;
			sourceTree = "<group>";
		};
		32AEB30C1409BE48001F9A60 /* SimplePlayer-iOS */ = {
			isa = PBXGroup;
			children = (
				32AEB3151409BE48001F9A60 /* SimplePlayer_iOSAppDelegate.h */,
				32AEB3291409BEAB001F9A60 /* SimplePlayer_iOSAppDelegate.mm */,
				32AEB3181409BE48001F9A60 /* iPhone */,
				32AEB31F1409BE48001F9A60 /* iPad */,
				32AEB30D1409BE48001F9A60 /* Supporting Files */,
			);
			path = "SimplePlayer-iOS";
			sourceTree = "<group>";
		};
		32AEB30D1409BE48001F9A60 /* Supporting Files */ = {
			isa = PBXGroup;
			children = (
				32AEB30E1409BE48001F9A60 /* SimplePlayer-iOS-Info.plist */,
				32AEB30F1409BE48001F9A60 /* InfoPlist.strings */,
				32AEB3121409BE48001F9A60 /* main.m */,
				32AEB3141409BE48001F9A60 /* SimplePlayer-iOS-Prefix.pch */,
			);
			name = "Supporting Files";
			sourceTree = "<group>";
		};
		32AEB3181409BE48001F9A60 /* iPhone */ = {
			isa = PBXGroup;
			children = (
				32AEB3191409BE48001F9A60 /* SimplePlayer_iOSAppDelegate_iPhone.h */,
				32AEB31A1409BE48001F9A60 /* SimplePlayer_iOSAppDelegate_iPhone.m */,
				32AEB31C1409BE48001F9A60 /* MainWindow_iPhone.xib */,
			);
			name = iPhone;
			sourceTree = "<group>";
		};
		32AEB31F1409BE48001F9A60 /* iPad */ = {
			isa = PBXGroup;
			children = (
				32AEB3201409BE48001F9A60 /* SimplePlayer_iOSAppDelegate_iPad.h */,
				32AEB3211409BE48001F9A60 /* SimplePlayer_iOSAppDelegate_iPad.m */,
				32AEB3231409BE48001F9A60 /* MainWindow_iPad.xib */,
			);
			name = iPad;
			sourceTree = "<group>";
		};
		32AEB32C1409C01B001F9A60 /* SimplePlayer-iOS */ = {
			isa = PBXGroup;
			children = (
				32AEB3301409C089001F9A60 /* Accelerate.framework */,
				32AEB3311409C089001F9A60 /* AudioToolbox.framework */,
				32AEB33A1409C11E001F9A60 /* CFNetwork.framework */,
				32AEB3331409C089001F9A60 /* Foundation.framework */,
			);
			name = "SimplePlayer-iOS";
			sourceTree = "<group>";
		};
		32AEB3621409CB5C001F9A60 /* Converter */ = {
			isa = PBXGroup;
			children = (
				32F83B0B1409CC1D005790F1 /* AudioConverter.h */,
				32F83B0A1409CC1D005790F1 /* AudioConverter.cpp */,
				32F83B0D1409CC1D005790F1 /* DeinterleavingFloatConverter.h */,
				32F83B0C1409CC1D005790F1 /* DeinterleavingFloatConverter.cpp */,
				32F83B0F1409CC1D005790F1 /* PCMConverter.h */,
				32F83B0E1409CC1D005790F1 /* PCMConverter.cpp */,
			);
			name = Converter;
			sourceTree = "<group>";
		};
		32D65528115FC570002B275C /* Input */ = {
			isa = PBXGroup;
			children = (
				32D6552C115FC58C002B275C /* InputSource.h */,
				32D6552B115FC58C002B275C /* InputSource.cpp */,
				32D6552A115FC58C002B275C /* FileInputSource.h */,
				32D65529115FC58C002B275C /* FileInputSource.cpp */,
				32386EF313D2135400D25175 /* HTTPInputSource.h */,
				32386EF213D2135400D25175 /* HTTPInputSource.cpp */,
				32DF3208123E6C940002CA5A /* InMemoryFileInputSource.h */,
				32DF3209123E6C940002CA5A /* InMemoryFileInputSource.cpp */,
				32D6556A115FE7EA002B275C /* MemoryMappedFileInputSource.h */,
				32D6556B115FE7EA002B275C /* MemoryMappedFileInputSource.cpp */,
			);
			path = Input;
			sourceTree = "<group>";
		};
		32EA67F5112BC4AE006C26F1 /* Metadata */ = {
			isa = PBXGroup;
			children = (
				32EA67F6112BC4D9006C26F1 /* AudioMetadata.h */,
				32EA67F7112BC4D9006C26F1 /* AudioMetadata.cpp */,
				3205E4291130847C00FD9DAD /* AIFFMetadata.h */,
				3205E4281130847C00FD9DAD /* AIFFMetadata.cpp */,
				32EA6824112CD84B006C26F1 /* FLACMetadata.h */,
				32EA6823112CD84B006C26F1 /* FLACMetadata.cpp */,
				32A95E4F1347EBC6006B40EF /* MODMetadata.h */,
				32A95E501347EBC6006B40EF /* MODMetadata.cpp */,
				324DB31112DC27FE0055AF3F /* MonkeysAudioMetadata.h */,
				324DB31212DC27FE0055AF3F /* MonkeysAudioMetadata.cpp */,
				3205E43D113085AE00FD9DAD /* MP3Metadata.h */,
				3205E43C113085AE00FD9DAD /* MP3Metadata.cpp */,
				322D7A5211304C24006676FC /* MP4Metadata.h */,
				322D7A5111304C24006676FC /* MP4Metadata.cpp */,
				3205E45B11308F8C00FD9DAD /* MusepackMetadata.h */,
				3205E45A11308F8C00FD9DAD /* MusepackMetadata.cpp */,
				3205E4C011309CA300FD9DAD /* OggFLACMetadata.h */,
				3205E4BF11309CA300FD9DAD /* OggFLACMetadata.cpp */,
				32C613A512E7E28D00F714C9 /* OggSpeexMetadata.h */,
				32C613A612E7E28D00F714C9 /* OggSpeexMetadata.cpp */,
				3205E4C211309CA300FD9DAD /* OggVorbisMetadata.h */,
				3205E4C111309CA300FD9DAD /* OggVorbisMetadata.cpp */,
				320A32E214DD5E8F00A5BAA4 /* TrueAudioMetadata.h */,
				320A32E114DD5E8F00A5BAA4 /* TrueAudioMetadata.cpp */,
				3205E3BE1130787300FD9DAD /* WAVEMetadata.h */,
				3205E3BD1130787300FD9DAD /* WAVEMetadata.cpp */,
				322D78A8112F971C006676FC /* WavPackMetadata.h */,
				322D78A7112F971C006676FC /* WavPackMetadata.cpp */,
				32AEB27C1409AD4B001F9A60 /* Utilities */,
			);
			path = Metadata;
			sourceTree = "<group>";
		};
/* End PBXGroup section */

/* Begin PBXHeadersBuildPhase section */
		32AEB26E1409AC30001F9A60 /* Headers */ = {
			isa = PBXHeadersBuildPhase;
			buildActionMask = 2147483647;
			files = (
				32AF1A6314C8FE3C00750053 /* TrueAudioDecoder.h in Headers */,
			);
			runOnlyForDeploymentPostprocessing = 0;
		};
		32C212D01091116D00BA2493 /* Headers */ = {
			isa = PBXHeadersBuildPhase;
			buildActionMask = 2147483647;
			files = (
				32D65530115FC58C002B275C /* InputSource.h in Headers */,
				32C212DF109111A600BA2493 /* AudioDecoder.h in Headers */,
				32D429E713E308DB00FA07DE /* AudioPlayer.h in Headers */,
				32AEB3611409CAE0001F9A60 /* BasicAudioPlayer.h in Headers */,
				32EA67F8112BC4D9006C26F1 /* AudioMetadata.h in Headers */,
				32B79A65138F2EC200EBEF1B /* Mutex.h in Headers */,
				3268C0C0139C06AB00CC5C5C /* Guard.h in Headers */,
				326A98F81392F38A0061A65F /* Semaphore.h in Headers */,
				32AEB2F61409BB23001F9A60 /* Logger.h in Headers */,
				32E9E9A61457960000825EBA /* AllocateABL.h in Headers */,
				32E9E9A71457960000825EBA /* DeallocateABL.h in Headers */,
				32F83B111409CC1D005790F1 /* AudioConverter.h in Headers */,
				32F83B131409CC1D005790F1 /* DeinterleavingFloatConverter.h in Headers */,
				32F83B151409CC1D005790F1 /* PCMConverter.h in Headers */,
<<<<<<< HEAD
				328E23101476EE9E00C34178 /* AddTagToDictionary.h in Headers */,
				32D9017214793DD100DBE73B /* SetTagFromMetadata.h in Headers */,
				329AB8A4148B185300180506 /* Base64Utilities.h in Headers */,
=======
				32AF1A6214C8FE3C00750053 /* TrueAudioDecoder.h in Headers */,
				320A32E414DD5E8F00A5BAA4 /* TrueAudioMetadata.h in Headers */,
>>>>>>> fd90e3e3
			);
			runOnlyForDeploymentPostprocessing = 0;
		};
/* End PBXHeadersBuildPhase section */

/* Begin PBXNativeTarget section */
		3252E83A10CC9E4500F1AA23 /* SimplePlayer */ = {
			isa = PBXNativeTarget;
			buildConfigurationList = 3252E84010CC9E4600F1AA23 /* Build configuration list for PBXNativeTarget "SimplePlayer" */;
			buildPhases = (
				3252E83710CC9E4500F1AA23 /* Resources */,
				3252E83810CC9E4500F1AA23 /* Sources */,
				3252E83910CC9E4500F1AA23 /* Frameworks */,
				3252E87E10CCA03200F1AA23 /* Copy Embedded Frameworks */,
			);
			buildRules = (
			);
			dependencies = (
				3252E84210CC9E4B00F1AA23 /* PBXTargetDependency */,
			);
			name = SimplePlayer;
			productName = SimplePlayer;
			productReference = 3252E83B10CC9E4500F1AA23 /* SimplePlayer.app */;
			productType = "com.apple.product-type.application";
		};
		32AEB26F1409AC30001F9A60 /* SFBAudioEngine */ = {
			isa = PBXNativeTarget;
			buildConfigurationList = 32AEB27A1409AC30001F9A60 /* Build configuration list for PBXNativeTarget "SFBAudioEngine" */;
			buildPhases = (
				32AEB26C1409AC30001F9A60 /* Sources */,
				32AEB26D1409AC30001F9A60 /* Frameworks */,
				32AEB26E1409AC30001F9A60 /* Headers */,
			);
			buildRules = (
			);
			dependencies = (
			);
			name = SFBAudioEngine;
			productName = "SFBAudioEngine-iOS";
			productReference = 32AEB2701409AC30001F9A60 /* libSFBAudioEngine.a */;
			productType = "com.apple.product-type.library.static";
		};
		32AEB3031409BE48001F9A60 /* SimplePlayer-iOS */ = {
			isa = PBXNativeTarget;
			buildConfigurationList = 32AEB3281409BE48001F9A60 /* Build configuration list for PBXNativeTarget "SimplePlayer-iOS" */;
			buildPhases = (
				32AEB3001409BE48001F9A60 /* Sources */,
				32AEB3011409BE48001F9A60 /* Frameworks */,
				32AEB3021409BE48001F9A60 /* Resources */,
			);
			buildRules = (
			);
			dependencies = (
				32AEB32E1409C034001F9A60 /* PBXTargetDependency */,
			);
			name = "SimplePlayer-iOS";
			productName = "SimplePlayer-iOS";
			productReference = 32AEB3041409BE48001F9A60 /* SimplePlayer-iOS.app */;
			productType = "com.apple.product-type.application";
		};
		32C212D41091116D00BA2493 /* SFBAudioEngine.framework */ = {
			isa = PBXNativeTarget;
			buildConfigurationList = 32C212D91091116E00BA2493 /* Build configuration list for PBXNativeTarget "SFBAudioEngine.framework" */;
			buildPhases = (
				32C212D01091116D00BA2493 /* Headers */,
				32C212D11091116D00BA2493 /* Resources */,
				32C212D21091116D00BA2493 /* Sources */,
				32C212D31091116D00BA2493 /* Frameworks */,
				325560ED1092B38700580566 /* Copy Embedded Frameworks */,
			);
			buildRules = (
			);
			dependencies = (
			);
			name = SFBAudioEngine.framework;
			productName = Framework;
			productReference = 32C212D51091116D00BA2493 /* SFBAudioEngine.framework */;
			productType = "com.apple.product-type.framework";
		};
/* End PBXNativeTarget section */

/* Begin PBXProject section */
		29B97313FDCFA39411CA2CEA /* Project object */ = {
			isa = PBXProject;
			attributes = {
				LastUpgradeCheck = 0420;
				ORGANIZATIONNAME = sbooth.org;
			};
			buildConfigurationList = C01FCF4E08A954540054247B /* Build configuration list for PBXProject "SFBAudioEngine" */;
			compatibilityVersion = "Xcode 3.2";
			developmentRegion = English;
			hasScannedForEncodings = 1;
			knownRegions = (
				en,
			);
			mainGroup = 29B97314FDCFA39411CA2CEA /* CFPlayer */;
			projectDirPath = "";
			projectRoot = "";
			targets = (
				32C212D41091116D00BA2493 /* SFBAudioEngine.framework */,
				3252E83A10CC9E4500F1AA23 /* SimplePlayer */,
				32AEB26F1409AC30001F9A60 /* SFBAudioEngine */,
				32AEB3031409BE48001F9A60 /* SimplePlayer-iOS */,
			);
		};
/* End PBXProject section */

/* Begin PBXResourcesBuildPhase section */
		3252E83710CC9E4500F1AA23 /* Resources */ = {
			isa = PBXResourcesBuildPhase;
			buildActionMask = 2147483647;
			files = (
				3252E85C10CC9EFD00F1AA23 /* PlayerWindow.xib in Resources */,
				3252E86510CC9F4200F1AA23 /* MainMenu.xib in Resources */,
			);
			runOnlyForDeploymentPostprocessing = 0;
		};
		32AEB3021409BE48001F9A60 /* Resources */ = {
			isa = PBXResourcesBuildPhase;
			buildActionMask = 2147483647;
			files = (
				32AEB3111409BE48001F9A60 /* InfoPlist.strings in Resources */,
				32AEB31E1409BE48001F9A60 /* MainWindow_iPhone.xib in Resources */,
				32AEB3251409BE48001F9A60 /* MainWindow_iPad.xib in Resources */,
			);
			runOnlyForDeploymentPostprocessing = 0;
		};
		32C212D11091116D00BA2493 /* Resources */ = {
			isa = PBXResourcesBuildPhase;
			buildActionMask = 2147483647;
			files = (
			);
			runOnlyForDeploymentPostprocessing = 0;
		};
/* End PBXResourcesBuildPhase section */

/* Begin PBXSourcesBuildPhase section */
		3252E83810CC9E4500F1AA23 /* Sources */ = {
			isa = PBXSourcesBuildPhase;
			buildActionMask = 2147483647;
			files = (
				3252E85B10CC9EFD00F1AA23 /* main.m in Sources */,
				3252E85D10CC9EFD00F1AA23 /* PlayerWindowController.mm in Sources */,
				3252E85E10CC9EFD00F1AA23 /* SimplePlayerAppDelegate.mm in Sources */,
			);
			runOnlyForDeploymentPostprocessing = 0;
		};
		32AEB26C1409AC30001F9A60 /* Sources */ = {
			isa = PBXSourcesBuildPhase;
			buildActionMask = 2147483647;
			files = (
				32AEB29C1409B219001F9A60 /* AudioPlayer.cpp in Sources */,
				32AEB29D1409B21C001F9A60 /* DecoderStateData.cpp in Sources */,
				32AEB29E1409B221001F9A60 /* AudioDecoder.cpp in Sources */,
				32AEB29F1409B227001F9A60 /* LoopableRegionDecoder.cpp in Sources */,
				32AEB2A01409B22A001F9A60 /* CoreAudioDecoder.cpp in Sources */,
				32AEB2A11409B22D001F9A60 /* FLACDecoder.cpp in Sources */,
				32AEB2A21409B232001F9A60 /* LibsndfileDecoder.cpp in Sources */,
				32AEB2A51409B25C001F9A60 /* MPEGDecoder.cpp in Sources */,
				32AEB2A71409B25C001F9A60 /* OggSpeexDecoder.cpp in Sources */,
				32AEB2A81409B25C001F9A60 /* OggVorbisDecoder.cpp in Sources */,
				32AEB2A91409B25C001F9A60 /* WavPackDecoder.cpp in Sources */,
				32AEB2AA1409B274001F9A60 /* InputSource.cpp in Sources */,
				32AEB2AB1409B274001F9A60 /* FileInputSource.cpp in Sources */,
				32AEB2AC1409B274001F9A60 /* HTTPInputSource.cpp in Sources */,
				32AEB2AD1409B274001F9A60 /* InMemoryFileInputSource.cpp in Sources */,
				32AEB2AE1409B274001F9A60 /* MemoryMappedFileInputSource.cpp in Sources */,
				32AEB2AF1409B296001F9A60 /* AudioMetadata.cpp in Sources */,
				32AEB2BC1409B2BA001F9A60 /* Logger.cpp in Sources */,
				32AEB2BD1409B2BA001F9A60 /* Mutex.cpp in Sources */,
				32AEB2BE1409B2BA001F9A60 /* Guard.cpp in Sources */,
				32AEB2BF1409B2BA001F9A60 /* Semaphore.cpp in Sources */,
				32AEB2C01409B2BA001F9A60 /* CreateChannelLayout.cpp in Sources */,
				32AEB2C11409B2BA001F9A60 /* ChannelLayoutsAreEqual.cpp in Sources */,
				32AEB2C21409B2BA001F9A60 /* AllocateABL.cpp in Sources */,
				32AEB2C31409B2BA001F9A60 /* DeallocateABL.cpp in Sources */,
				32AEB2C41409B2BA001F9A60 /* CreateDisplayNameForURL.cpp in Sources */,
				32AEB2C51409B2BA001F9A60 /* CreateStringForOSType.cpp in Sources */,
				32AEB2C61409B2BA001F9A60 /* CADebugMacros.cpp in Sources */,
				32AEB2C71409B2BA001F9A60 /* CADebugPrintf.cpp in Sources */,
				32AEB2C81409B2BA001F9A60 /* CARingBuffer.cpp in Sources */,
<<<<<<< HEAD
				320AE72114ABE426005091EB /* Logger+NSOverloads.mm in Sources */,
=======
				3208539F14ABD8BA006EB1CA /* Logger+NSOverloads.mm in Sources */,
				32AF1A6114C8FE3C00750053 /* TrueAudioDecoder.cpp in Sources */,
>>>>>>> fd90e3e3
			);
			runOnlyForDeploymentPostprocessing = 0;
		};
		32AEB3001409BE48001F9A60 /* Sources */ = {
			isa = PBXSourcesBuildPhase;
			buildActionMask = 2147483647;
			files = (
				32AEB3131409BE48001F9A60 /* main.m in Sources */,
				32AEB31B1409BE48001F9A60 /* SimplePlayer_iOSAppDelegate_iPhone.m in Sources */,
				32AEB3221409BE48001F9A60 /* SimplePlayer_iOSAppDelegate_iPad.m in Sources */,
				32AEB32A1409BEAB001F9A60 /* SimplePlayer_iOSAppDelegate.mm in Sources */,
			);
			runOnlyForDeploymentPostprocessing = 0;
		};
		32C212D21091116D00BA2493 /* Sources */ = {
			isa = PBXSourcesBuildPhase;
			buildActionMask = 2147483647;
			files = (
				32C212DC109111A200BA2493 /* DecoderStateData.cpp in Sources */,
				32C212DE109111A500BA2493 /* AudioDecoder.cpp in Sources */,
				32C212E0109111A600BA2493 /* CoreAudioDecoder.cpp in Sources */,
				32C212E6109111B500BA2493 /* CARingBuffer.cpp in Sources */,
				3255602B1092A38F00580566 /* FLACDecoder.cpp in Sources */,
				32E6AB9B1096C81200DA998D /* LoopableRegionDecoder.cpp in Sources */,
				32E7378F10B9178100094C8A /* WavPackDecoder.cpp in Sources */,
				32E738E010B9A49700094C8A /* MPEGDecoder.cpp in Sources */,
				32E73B0210B9D8AC00094C8A /* OggVorbisDecoder.cpp in Sources */,
				32CA910410B9E525005A85DA /* MusepackDecoder.cpp in Sources */,
				32EA67F9112BC4D9006C26F1 /* AudioMetadata.cpp in Sources */,
				32EA6825112CD84B006C26F1 /* FLACMetadata.cpp in Sources */,
				322D78A9112F971C006676FC /* WavPackMetadata.cpp in Sources */,
				322D78B2112F9851006676FC /* CreateDisplayNameForURL.cpp in Sources */,
				322D7A5311304C24006676FC /* MP4Metadata.cpp in Sources */,
				3205E3BF1130787300FD9DAD /* WAVEMetadata.cpp in Sources */,
				3205E3CD11307A3700FD9DAD /* AddID3v2TagToDictionary.cpp in Sources */,
				3205E4191130840A00FD9DAD /* SetID3v2TagFromMetadata.cpp in Sources */,
				3205E42A1130847C00FD9DAD /* AIFFMetadata.cpp in Sources */,
				3205E43E113085AE00FD9DAD /* MP3Metadata.cpp in Sources */,
				3205E45C11308F8C00FD9DAD /* MusepackMetadata.cpp in Sources */,
				3205E4C311309CA300FD9DAD /* OggFLACMetadata.cpp in Sources */,
				3205E4C511309CA300FD9DAD /* OggVorbisMetadata.cpp in Sources */,
				3205E52C1130F49700FD9DAD /* SetXiphCommentFromMetadata.cpp in Sources */,
				3205E5D911319E6400FD9DAD /* TagLibStringFromCFString.cpp in Sources */,
				3294BE3B1144AF3D003EB595 /* CADebugMacros.cpp in Sources */,
				3294BE3D1144AF3F003EB595 /* CADebugPrintf.cpp in Sources */,
				32D6552D115FC58C002B275C /* FileInputSource.cpp in Sources */,
				32D6552F115FC58C002B275C /* InputSource.cpp in Sources */,
				32D6556D115FE7EA002B275C /* MemoryMappedFileInputSource.cpp in Sources */,
				32A319FE11C2072C009AE255 /* AddAudioPropertiesToDictionary.cpp in Sources */,
				328EDB8211FD384800266816 /* AddXiphCommentToDictionary.cpp in Sources */,
				32DEDA09122C07AF00C25252 /* AllocateABL.cpp in Sources */,
				32DEDA15122C095600C25252 /* DeallocateABL.cpp in Sources */,
				32DEDA27122C0B0700C25252 /* ChannelLayoutsAreEqual.cpp in Sources */,
				32DF320B123E6C940002CA5A /* InMemoryFileInputSource.cpp in Sources */,
				324DB05C12DBFA1E0055AF3F /* MonkeysAudioDecoder.cpp in Sources */,
				324DB31412DC27FE0055AF3F /* MonkeysAudioMetadata.cpp in Sources */,
				32EE7D4A12DD3D1500533884 /* AddID3v1TagToDictionary.cpp in Sources */,
				32EE7D5712DD3E3100533884 /* SetID3v1TagFromMetadata.cpp in Sources */,
				32EE7D6C12DD408000533884 /* AddAPETagToDictionary.cpp in Sources */,
				32EE7D7612DD40D200533884 /* SetAPETagFromMetadata.cpp in Sources */,
				3258AE3412DF8FDF00ADA052 /* OggSpeexDecoder.cpp in Sources */,
				32C613A812E7E28D00F714C9 /* OggSpeexMetadata.cpp in Sources */,
				3285714C12ED5C5D0001AF20 /* CreateChannelLayout.cpp in Sources */,
				3203A61C1346E0ED00A7A22E /* MODDecoder.cpp in Sources */,
				32A95E521347EBC6006B40EF /* MODMetadata.cpp in Sources */,
				320723C8138D564700007369 /* CreateStringForOSType.cpp in Sources */,
				32B79A64138F2EC200EBEF1B /* Mutex.cpp in Sources */,
				326A98F71392F38A0061A65F /* Semaphore.cpp in Sources */,
				3268C0C1139C06AB00CC5C5C /* Guard.cpp in Sources */,
				32F6274F13A52AA7004EC204 /* LibsndfileDecoder.cpp in Sources */,
				32386EF413D2135400D25175 /* HTTPInputSource.cpp in Sources */,
				32D429E613E308DB00FA07DE /* AudioPlayer.cpp in Sources */,
				32AEB2911409AF2B001F9A60 /* Logger.cpp in Sources */,
				32AEB3601409CAE0001F9A60 /* BasicAudioPlayer.cpp in Sources */,
				32F83B101409CC1D005790F1 /* AudioConverter.cpp in Sources */,
				32F83B121409CC1D005790F1 /* DeinterleavingFloatConverter.cpp in Sources */,
				32F83B141409CC1D005790F1 /* PCMConverter.cpp in Sources */,
<<<<<<< HEAD
				328E230F1476EE9E00C34178 /* AddTagToDictionary.cpp in Sources */,
				32D9017114793DD100DBE73B /* SetTagFromMetadata.cpp in Sources */,
				329AB8A3148B185300180506 /* Base64Utilities.cpp in Sources */,
				320AE71F14ABE400005091EB /* Logger+NSOverloads.mm in Sources */,
=======
				3208539E14ABD8BA006EB1CA /* Logger+NSOverloads.mm in Sources */,
				32AF1A6014C8FE3C00750053 /* TrueAudioDecoder.cpp in Sources */,
				320A32E314DD5E8F00A5BAA4 /* TrueAudioMetadata.cpp in Sources */,
>>>>>>> fd90e3e3
			);
			runOnlyForDeploymentPostprocessing = 0;
		};
/* End PBXSourcesBuildPhase section */

/* Begin PBXTargetDependency section */
		3252E84210CC9E4B00F1AA23 /* PBXTargetDependency */ = {
			isa = PBXTargetDependency;
			target = 32C212D41091116D00BA2493 /* SFBAudioEngine.framework */;
			targetProxy = 3252E84110CC9E4B00F1AA23 /* PBXContainerItemProxy */;
		};
		32AEB32E1409C034001F9A60 /* PBXTargetDependency */ = {
			isa = PBXTargetDependency;
			target = 32AEB26F1409AC30001F9A60 /* SFBAudioEngine */;
			targetProxy = 32AEB32D1409C034001F9A60 /* PBXContainerItemProxy */;
		};
/* End PBXTargetDependency section */

/* Begin PBXVariantGroup section */
		32AEB30F1409BE48001F9A60 /* InfoPlist.strings */ = {
			isa = PBXVariantGroup;
			children = (
				32AEB3101409BE48001F9A60 /* en */,
			);
			name = InfoPlist.strings;
			sourceTree = "<group>";
		};
		32AEB31C1409BE48001F9A60 /* MainWindow_iPhone.xib */ = {
			isa = PBXVariantGroup;
			children = (
				32AEB31D1409BE48001F9A60 /* en */,
			);
			name = MainWindow_iPhone.xib;
			sourceTree = "<group>";
		};
		32AEB3231409BE48001F9A60 /* MainWindow_iPad.xib */ = {
			isa = PBXVariantGroup;
			children = (
				32AEB3241409BE48001F9A60 /* en */,
			);
			name = MainWindow_iPad.xib;
			sourceTree = "<group>";
		};
/* End PBXVariantGroup section */

/* Begin XCBuildConfiguration section */
		3252E83E10CC9E4600F1AA23 /* Debug */ = {
			isa = XCBuildConfiguration;
			baseConfigurationReference = 322B5B2D108BA69F00CA9BDE /* Debug.xcconfig */;
			buildSettings = {
				ALWAYS_SEARCH_USER_PATHS = NO;
				COPY_PHASE_STRIP = NO;
				FRAMEWORK_SEARCH_PATHS = (
					"$(inherited)",
					"\"$(SRCROOT)/Frameworks\"",
				);
				GCC_DYNAMIC_NO_PIC = NO;
				GCC_OPTIMIZATION_LEVEL = 0;
				GCC_PRECOMPILE_PREFIX_HEADER = YES;
				GCC_PREFIX_HEADER = "$(SYSTEM_LIBRARY_DIR)/Frameworks/AppKit.framework/Headers/AppKit.h";
				INFOPLIST_FILE = "SimplePlayer/SimplePlayer-Info.plist";
				INSTALL_PATH = "$(HOME)/Applications";
				LD_RUNPATH_SEARCH_PATHS = "@loader_path/../Frameworks";
				OTHER_LDFLAGS = (
					"-framework",
					Foundation,
					"-framework",
					AppKit,
				);
				PRODUCT_NAME = SimplePlayer;
			};
			name = Debug;
		};
		3252E83F10CC9E4600F1AA23 /* Release */ = {
			isa = XCBuildConfiguration;
			baseConfigurationReference = 322B5B2E108BA69F00CA9BDE /* Release.xcconfig */;
			buildSettings = {
				ALWAYS_SEARCH_USER_PATHS = NO;
				COPY_PHASE_STRIP = YES;
				DEBUG_INFORMATION_FORMAT = "dwarf-with-dsym";
				FRAMEWORK_SEARCH_PATHS = (
					"$(inherited)",
					"\"$(SRCROOT)/Frameworks\"",
				);
				GCC_PRECOMPILE_PREFIX_HEADER = YES;
				GCC_PREFIX_HEADER = "$(SYSTEM_LIBRARY_DIR)/Frameworks/AppKit.framework/Headers/AppKit.h";
				INFOPLIST_FILE = "SimplePlayer/SimplePlayer-Info.plist";
				INSTALL_PATH = "$(HOME)/Applications";
				LD_RUNPATH_SEARCH_PATHS = "@loader_path/../Frameworks";
				OTHER_LDFLAGS = (
					"-framework",
					Foundation,
					"-framework",
					AppKit,
				);
				PRODUCT_NAME = SimplePlayer;
			};
			name = Release;
		};
		32AEB2781409AC30001F9A60 /* Debug */ = {
			isa = XCBuildConfiguration;
			buildSettings = {
				ALWAYS_SEARCH_USER_PATHS = NO;
				ARCHS = "$(ARCHS_STANDARD_32_BIT)";
				COPY_PHASE_STRIP = NO;
				DSTROOT = /tmp/SFBAudioEngine_iOS.dst;
				GCC_C_LANGUAGE_STANDARD = gnu99;
				GCC_DYNAMIC_NO_PIC = NO;
				GCC_OPTIMIZATION_LEVEL = 0;
				GCC_PREPROCESSOR_DEFINITIONS = (
					"DEBUG=1",
					"$(inherited)",
				);
				GCC_SYMBOLS_PRIVATE_EXTERN = NO;
				GCC_VERSION = com.apple.compilers.llvm.clang.1_0;
				GCC_WARN_ABOUT_MISSING_PROTOTYPES = YES;
				GCC_WARN_ABOUT_RETURN_TYPE = YES;
				GCC_WARN_UNUSED_VARIABLE = YES;
				HEADER_SEARCH_PATHS = "";
				"HEADER_SEARCH_PATHS[sdk=iphoneos*]" = "/opt/iphone-4.3/include";
				"HEADER_SEARCH_PATHS[sdk=iphonesimulator*][arch=*]" = "/opt/iphone-simulator-4.3/include";
				LIBRARY_SEARCH_PATHS = "";
				"LIBRARY_SEARCH_PATHS[sdk=iphoneos*]" = "/opt/iphone-4.3/lib";
				"LIBRARY_SEARCH_PATHS[sdk=iphonesimulator*][arch=*]" = "/opt/iphone-simulator-4.3/lib";
				OTHER_LDFLAGS = (
					"-logg",
					"-lflac",
					"-lvorbis",
					"-lvorbisfile",
					"-lvorbisenc",
					"-lsndfile",
					"-lmpg123",
					"-lwavpack",
					"-lspeex",
				);
				PRODUCT_NAME = "$(TARGET_NAME)";
				SDKROOT = iphoneos;
				SKIP_INSTALL = YES;
			};
			name = Debug;
		};
		32AEB2791409AC30001F9A60 /* Release */ = {
			isa = XCBuildConfiguration;
			buildSettings = {
				ALWAYS_SEARCH_USER_PATHS = NO;
				ARCHS = "$(ARCHS_STANDARD_32_BIT)";
				COPY_PHASE_STRIP = YES;
				DSTROOT = /tmp/SFBAudioEngine_iOS.dst;
				GCC_C_LANGUAGE_STANDARD = gnu99;
				GCC_VERSION = com.apple.compilers.llvm.clang.1_0;
				GCC_WARN_ABOUT_MISSING_PROTOTYPES = YES;
				GCC_WARN_ABOUT_RETURN_TYPE = YES;
				GCC_WARN_UNUSED_VARIABLE = YES;
				HEADER_SEARCH_PATHS = "";
				"HEADER_SEARCH_PATHS[sdk=iphoneos*]" = "/opt/iphone-4.3/include";
				"HEADER_SEARCH_PATHS[sdk=iphonesimulator*][arch=*]" = "/opt/iphone-simulator-4.3/include";
				LIBRARY_SEARCH_PATHS = "";
				"LIBRARY_SEARCH_PATHS[sdk=iphoneos*]" = "/opt/iphone-4.3/lib";
				"LIBRARY_SEARCH_PATHS[sdk=iphonesimulator*][arch=*]" = "/opt/iphone-simulator-4.3/lib";
				OTHER_LDFLAGS = (
					"-logg",
					"-lflac",
					"-lvorbis",
					"-lvorbisfile",
					"-lvorbisenc",
					"-lsndfile",
					"-lmpg123",
					"-lwavpack",
					"-lspeex",
				);
				PRODUCT_NAME = "$(TARGET_NAME)";
				SDKROOT = iphoneos;
				SKIP_INSTALL = YES;
				VALIDATE_PRODUCT = YES;
			};
			name = Release;
		};
		32AEB3261409BE48001F9A60 /* Debug */ = {
			isa = XCBuildConfiguration;
			buildSettings = {
				ALWAYS_SEARCH_USER_PATHS = NO;
				ARCHS = "$(ARCHS_STANDARD_32_BIT)";
				"CODE_SIGN_IDENTITY[sdk=iphoneos*]" = "iPhone Developer";
				COPY_PHASE_STRIP = NO;
				FRAMEWORK_SEARCH_PATHS = (
					"$(inherited)",
					"\"$(DEVELOPER_FRAMEWORKS_DIR)\"",
				);
				GCC_C_LANGUAGE_STANDARD = gnu99;
				GCC_DYNAMIC_NO_PIC = NO;
				GCC_OPTIMIZATION_LEVEL = 0;
				GCC_PRECOMPILE_PREFIX_HEADER = YES;
				GCC_PREFIX_HEADER = "SimplePlayer-iOS/SimplePlayer-iOS-Prefix.pch";
				GCC_PREPROCESSOR_DEFINITIONS = (
					"DEBUG=1",
					"$(inherited)",
				);
				GCC_SYMBOLS_PRIVATE_EXTERN = NO;
				GCC_VERSION = com.apple.compilers.llvm.clang.1_0;
				GCC_WARN_ABOUT_MISSING_PROTOTYPES = YES;
				GCC_WARN_ABOUT_RETURN_TYPE = YES;
				GCC_WARN_UNUSED_VARIABLE = YES;
				INFOPLIST_FILE = "SimplePlayer-iOS/SimplePlayer-iOS-Info.plist";
				IPHONEOS_DEPLOYMENT_TARGET = 4.3;
				PRODUCT_NAME = "$(TARGET_NAME)";
				SDKROOT = iphoneos;
				TARGETED_DEVICE_FAMILY = "1,2";
				WRAPPER_EXTENSION = app;
			};
			name = Debug;
		};
		32AEB3271409BE48001F9A60 /* Release */ = {
			isa = XCBuildConfiguration;
			buildSettings = {
				ALWAYS_SEARCH_USER_PATHS = NO;
				ARCHS = "$(ARCHS_STANDARD_32_BIT)";
				"CODE_SIGN_IDENTITY[sdk=iphoneos*]" = "iPhone Developer";
				COPY_PHASE_STRIP = YES;
				FRAMEWORK_SEARCH_PATHS = (
					"$(inherited)",
					"\"$(DEVELOPER_FRAMEWORKS_DIR)\"",
				);
				GCC_C_LANGUAGE_STANDARD = gnu99;
				GCC_PRECOMPILE_PREFIX_HEADER = YES;
				GCC_PREFIX_HEADER = "SimplePlayer-iOS/SimplePlayer-iOS-Prefix.pch";
				GCC_VERSION = com.apple.compilers.llvm.clang.1_0;
				GCC_WARN_ABOUT_MISSING_PROTOTYPES = YES;
				GCC_WARN_ABOUT_RETURN_TYPE = YES;
				GCC_WARN_UNUSED_VARIABLE = YES;
				INFOPLIST_FILE = "SimplePlayer-iOS/SimplePlayer-iOS-Info.plist";
				IPHONEOS_DEPLOYMENT_TARGET = 4.3;
				OTHER_CFLAGS = "-DNS_BLOCK_ASSERTIONS=1";
				PRODUCT_NAME = "$(TARGET_NAME)";
				SDKROOT = iphoneos;
				TARGETED_DEVICE_FAMILY = "1,2";
				VALIDATE_PRODUCT = YES;
				WRAPPER_EXTENSION = app;
			};
			name = Release;
		};
		32C212D71091116D00BA2493 /* Debug */ = {
			isa = XCBuildConfiguration;
			baseConfigurationReference = 322B5B2D108BA69F00CA9BDE /* Debug.xcconfig */;
			buildSettings = {
				ALWAYS_SEARCH_USER_PATHS = NO;
				COPY_PHASE_STRIP = NO;
				DYLIB_COMPATIBILITY_VERSION = 1;
				DYLIB_CURRENT_VERSION = 1;
				FRAMEWORK_SEARCH_PATHS = (
					"$(inherited)",
					"\"$(SRCROOT)/Frameworks\"",
					"\"$(SRCROOT)/Frameworks/vorbis.framework/Versions/A/Frameworks\"",
				);
				FRAMEWORK_VERSION = A;
				GCC_DYNAMIC_NO_PIC = NO;
				GCC_MODEL_TUNING = G5;
				GCC_OPTIMIZATION_LEVEL = 0;
				GCC_PREPROCESSOR_DEFINITIONS = "DEBUG=1";
				HEADER_SEARCH_PATHS = "$(SRCROOT)/ThirdParty";
				INFOPLIST_FILE = Info.plist;
				INSTALL_PATH = "@rpath";
				LD_RUNPATH_SEARCH_PATHS = "@loader_path/Frameworks";
				PRODUCT_NAME = SFBAudioEngine;
			};
			name = Debug;
		};
		32C212D81091116D00BA2493 /* Release */ = {
			isa = XCBuildConfiguration;
			baseConfigurationReference = 322B5B2E108BA69F00CA9BDE /* Release.xcconfig */;
			buildSettings = {
				ALWAYS_SEARCH_USER_PATHS = NO;
				DEBUG_INFORMATION_FORMAT = "dwarf-with-dsym";
				DYLIB_COMPATIBILITY_VERSION = 1;
				DYLIB_CURRENT_VERSION = 1;
				FRAMEWORK_SEARCH_PATHS = (
					"$(inherited)",
					"\"$(SRCROOT)/Frameworks\"",
					"\"$(SRCROOT)/Frameworks/vorbis.framework/Versions/A/Frameworks\"",
				);
				FRAMEWORK_VERSION = A;
				GCC_MODEL_TUNING = G5;
				HEADER_SEARCH_PATHS = "$(SRCROOT)/ThirdParty";
				INFOPLIST_FILE = Info.plist;
				INSTALL_PATH = "@rpath";
				LD_RUNPATH_SEARCH_PATHS = "@loader_path/Frameworks";
				PRODUCT_NAME = SFBAudioEngine;
			};
			name = Release;
		};
		C01FCF4F08A954540054247B /* Debug */ = {
			isa = XCBuildConfiguration;
			baseConfigurationReference = 322B5B2C108BA69F00CA9BDE /* Base.xcconfig */;
			buildSettings = {
			};
			name = Debug;
		};
		C01FCF5008A954540054247B /* Release */ = {
			isa = XCBuildConfiguration;
			baseConfigurationReference = 322B5B2C108BA69F00CA9BDE /* Base.xcconfig */;
			buildSettings = {
			};
			name = Release;
		};
/* End XCBuildConfiguration section */

/* Begin XCConfigurationList section */
		3252E84010CC9E4600F1AA23 /* Build configuration list for PBXNativeTarget "SimplePlayer" */ = {
			isa = XCConfigurationList;
			buildConfigurations = (
				3252E83E10CC9E4600F1AA23 /* Debug */,
				3252E83F10CC9E4600F1AA23 /* Release */,
			);
			defaultConfigurationIsVisible = 0;
			defaultConfigurationName = Release;
		};
		32AEB27A1409AC30001F9A60 /* Build configuration list for PBXNativeTarget "SFBAudioEngine" */ = {
			isa = XCConfigurationList;
			buildConfigurations = (
				32AEB2781409AC30001F9A60 /* Debug */,
				32AEB2791409AC30001F9A60 /* Release */,
			);
			defaultConfigurationIsVisible = 0;
			defaultConfigurationName = Release;
		};
		32AEB3281409BE48001F9A60 /* Build configuration list for PBXNativeTarget "SimplePlayer-iOS" */ = {
			isa = XCConfigurationList;
			buildConfigurations = (
				32AEB3261409BE48001F9A60 /* Debug */,
				32AEB3271409BE48001F9A60 /* Release */,
			);
			defaultConfigurationIsVisible = 0;
			defaultConfigurationName = Release;
		};
		32C212D91091116E00BA2493 /* Build configuration list for PBXNativeTarget "SFBAudioEngine.framework" */ = {
			isa = XCConfigurationList;
			buildConfigurations = (
				32C212D71091116D00BA2493 /* Debug */,
				32C212D81091116D00BA2493 /* Release */,
			);
			defaultConfigurationIsVisible = 0;
			defaultConfigurationName = Release;
		};
		C01FCF4E08A954540054247B /* Build configuration list for PBXProject "SFBAudioEngine" */ = {
			isa = XCConfigurationList;
			buildConfigurations = (
				C01FCF4F08A954540054247B /* Debug */,
				C01FCF5008A954540054247B /* Release */,
			);
			defaultConfigurationIsVisible = 0;
			defaultConfigurationName = Release;
		};
/* End XCConfigurationList section */
	};
	rootObject = 29B97313FDCFA39411CA2CEA /* Project object */;
}<|MERGE_RESOLUTION|>--- conflicted
+++ resolved
@@ -19,20 +19,13 @@
 		3205E52C1130F49700FD9DAD /* SetXiphCommentFromMetadata.cpp in Sources */ = {isa = PBXBuildFile; fileRef = 3205E52A1130F49700FD9DAD /* SetXiphCommentFromMetadata.cpp */; };
 		3205E5D911319E6400FD9DAD /* TagLibStringFromCFString.cpp in Sources */ = {isa = PBXBuildFile; fileRef = 3205E5D711319E6400FD9DAD /* TagLibStringFromCFString.cpp */; };
 		320723C8138D564700007369 /* CreateStringForOSType.cpp in Sources */ = {isa = PBXBuildFile; fileRef = 320723C7138D564700007369 /* CreateStringForOSType.cpp */; };
-<<<<<<< HEAD
-		320AE71F14ABE400005091EB /* Logger+NSOverloads.mm in Sources */ = {isa = PBXBuildFile; fileRef = 320AE71E14ABE400005091EB /* Logger+NSOverloads.mm */; };
-		320AE72114ABE426005091EB /* Logger+NSOverloads.mm in Sources */ = {isa = PBXBuildFile; fileRef = 320AE71E14ABE400005091EB /* Logger+NSOverloads.mm */; };
-=======
-		3208539E14ABD8BA006EB1CA /* Logger+NSOverloads.mm in Sources */ = {isa = PBXBuildFile; fileRef = 3208539D14ABD8BA006EB1CA /* Logger+NSOverloads.mm */; };
 		3208539F14ABD8BA006EB1CA /* Logger+NSOverloads.mm in Sources */ = {isa = PBXBuildFile; fileRef = 3208539D14ABD8BA006EB1CA /* Logger+NSOverloads.mm */; };
 		320A32E314DD5E8F00A5BAA4 /* TrueAudioMetadata.cpp in Sources */ = {isa = PBXBuildFile; fileRef = 320A32E114DD5E8F00A5BAA4 /* TrueAudioMetadata.cpp */; };
 		320A32E414DD5E8F00A5BAA4 /* TrueAudioMetadata.h in Headers */ = {isa = PBXBuildFile; fileRef = 320A32E214DD5E8F00A5BAA4 /* TrueAudioMetadata.h */; };
->>>>>>> fd90e3e3
 		322D78A9112F971C006676FC /* WavPackMetadata.cpp in Sources */ = {isa = PBXBuildFile; fileRef = 322D78A7112F971C006676FC /* WavPackMetadata.cpp */; };
 		322D78B2112F9851006676FC /* CreateDisplayNameForURL.cpp in Sources */ = {isa = PBXBuildFile; fileRef = 322D78B0112F9851006676FC /* CreateDisplayNameForURL.cpp */; };
 		322D7A5311304C24006676FC /* MP4Metadata.cpp in Sources */ = {isa = PBXBuildFile; fileRef = 322D7A5111304C24006676FC /* MP4Metadata.cpp */; };
 		32386EF413D2135400D25175 /* HTTPInputSource.cpp in Sources */ = {isa = PBXBuildFile; fileRef = 32386EF213D2135400D25175 /* HTTPInputSource.cpp */; };
-		3241BE4614DDC37500F657E4 /* ApplicationServices.framework in Frameworks */ = {isa = PBXBuildFile; fileRef = 3241BE4514DDC37500F657E4 /* ApplicationServices.framework */; };
 		324DB05C12DBFA1E0055AF3F /* MonkeysAudioDecoder.cpp in Sources */ = {isa = PBXBuildFile; fileRef = 324DB05A12DBFA1E0055AF3F /* MonkeysAudioDecoder.cpp */; };
 		324DB31412DC27FE0055AF3F /* MonkeysAudioMetadata.cpp in Sources */ = {isa = PBXBuildFile; fileRef = 324DB31212DC27FE0055AF3F /* MonkeysAudioMetadata.cpp */; };
 		3252E84310CC9E5000F1AA23 /* SFBAudioEngine.framework in Frameworks */ = {isa = PBXBuildFile; fileRef = 32C212D51091116D00BA2493 /* SFBAudioEngine.framework */; };
@@ -49,14 +42,13 @@
 		326A98F71392F38A0061A65F /* Semaphore.cpp in Sources */ = {isa = PBXBuildFile; fileRef = 326A98F51392F38A0061A65F /* Semaphore.cpp */; };
 		326A98F81392F38A0061A65F /* Semaphore.h in Headers */ = {isa = PBXBuildFile; fileRef = 326A98F61392F38A0061A65F /* Semaphore.h */; settings = {ATTRIBUTES = (Public, ); }; };
 		3285714C12ED5C5D0001AF20 /* CreateChannelLayout.cpp in Sources */ = {isa = PBXBuildFile; fileRef = 3285714A12ED5C5D0001AF20 /* CreateChannelLayout.cpp */; };
-		328E230F1476EE9E00C34178 /* AddTagToDictionary.cpp in Sources */ = {isa = PBXBuildFile; fileRef = 328E230D1476EE9E00C34178 /* AddTagToDictionary.cpp */; };
-		328E23101476EE9E00C34178 /* AddTagToDictionary.h in Headers */ = {isa = PBXBuildFile; fileRef = 328E230E1476EE9E00C34178 /* AddTagToDictionary.h */; };
 		328EDB8211FD384800266816 /* AddXiphCommentToDictionary.cpp in Sources */ = {isa = PBXBuildFile; fileRef = 328EDB8011FD384800266816 /* AddXiphCommentToDictionary.cpp */; };
+		3291CC1514F5CB7D00B34DA4 /* Base64Utilities.cpp in Sources */ = {isa = PBXBuildFile; fileRef = 329AB8A1148B185300180506 /* Base64Utilities.cpp */; };
+		3291CC1614F5CB8100B34DA4 /* SetTagFromMetadata.cpp in Sources */ = {isa = PBXBuildFile; fileRef = 32D9016F14793DD100DBE73B /* SetTagFromMetadata.cpp */; };
+		3291CC1714F5CB9400B34DA4 /* AddTagToDictionary.cpp in Sources */ = {isa = PBXBuildFile; fileRef = 328E230D1476EE9E00C34178 /* AddTagToDictionary.cpp */; };
 		3294BE3B1144AF3D003EB595 /* CADebugMacros.cpp in Sources */ = {isa = PBXBuildFile; fileRef = 328AA4C8111614540091D56B /* CADebugMacros.cpp */; };
 		3294BE3D1144AF3F003EB595 /* CADebugPrintf.cpp in Sources */ = {isa = PBXBuildFile; fileRef = 328AA4CA111614540091D56B /* CADebugPrintf.cpp */; };
 		329AB8A0148B17AA00180506 /* ApplicationServices.framework in Frameworks */ = {isa = PBXBuildFile; fileRef = 329AB89F148B17AA00180506 /* ApplicationServices.framework */; };
-		329AB8A3148B185300180506 /* Base64Utilities.cpp in Sources */ = {isa = PBXBuildFile; fileRef = 329AB8A1148B185300180506 /* Base64Utilities.cpp */; };
-		329AB8A4148B185300180506 /* Base64Utilities.h in Headers */ = {isa = PBXBuildFile; fileRef = 329AB8A2148B185300180506 /* Base64Utilities.h */; };
 		32A319FE11C2072C009AE255 /* AddAudioPropertiesToDictionary.cpp in Sources */ = {isa = PBXBuildFile; fileRef = 32A319FC11C2072C009AE255 /* AddAudioPropertiesToDictionary.cpp */; };
 		32A95E521347EBC6006B40EF /* MODMetadata.cpp in Sources */ = {isa = PBXBuildFile; fileRef = 32A95E501347EBC6006B40EF /* MODMetadata.cpp */; };
 		32AEB2911409AF2B001F9A60 /* Logger.cpp in Sources */ = {isa = PBXBuildFile; fileRef = 32AEB28F1409AF2B001F9A60 /* Logger.cpp */; };
@@ -161,8 +153,6 @@
 		32D6552F115FC58C002B275C /* InputSource.cpp in Sources */ = {isa = PBXBuildFile; fileRef = 32D6552B115FC58C002B275C /* InputSource.cpp */; };
 		32D65530115FC58C002B275C /* InputSource.h in Headers */ = {isa = PBXBuildFile; fileRef = 32D6552C115FC58C002B275C /* InputSource.h */; settings = {ATTRIBUTES = (Public, ); }; };
 		32D6556D115FE7EA002B275C /* MemoryMappedFileInputSource.cpp in Sources */ = {isa = PBXBuildFile; fileRef = 32D6556B115FE7EA002B275C /* MemoryMappedFileInputSource.cpp */; };
-		32D9017114793DD100DBE73B /* SetTagFromMetadata.cpp in Sources */ = {isa = PBXBuildFile; fileRef = 32D9016F14793DD100DBE73B /* SetTagFromMetadata.cpp */; };
-		32D9017214793DD100DBE73B /* SetTagFromMetadata.h in Headers */ = {isa = PBXBuildFile; fileRef = 32D9017014793DD100DBE73B /* SetTagFromMetadata.h */; };
 		32DEDA09122C07AF00C25252 /* AllocateABL.cpp in Sources */ = {isa = PBXBuildFile; fileRef = 32DEDA07122C07AF00C25252 /* AllocateABL.cpp */; };
 		32DEDA15122C095600C25252 /* DeallocateABL.cpp in Sources */ = {isa = PBXBuildFile; fileRef = 32DEDA13122C095600C25252 /* DeallocateABL.cpp */; };
 		32DEDA27122C0B0700C25252 /* ChannelLayoutsAreEqual.cpp in Sources */ = {isa = PBXBuildFile; fileRef = 32DEDA25122C0B0700C25252 /* ChannelLayoutsAreEqual.cpp */; };
@@ -270,13 +260,9 @@
 		3205E5D811319E6400FD9DAD /* TagLibStringFromCFString.h */ = {isa = PBXFileReference; fileEncoding = 4; lastKnownFileType = sourcecode.c.h; path = TagLibStringFromCFString.h; sourceTree = "<group>"; };
 		320723BC138D521A00007369 /* CreateStringForOSType.h */ = {isa = PBXFileReference; fileEncoding = 4; lastKnownFileType = sourcecode.c.h; path = CreateStringForOSType.h; sourceTree = "<group>"; };
 		320723C7138D564700007369 /* CreateStringForOSType.cpp */ = {isa = PBXFileReference; fileEncoding = 4; lastKnownFileType = sourcecode.cpp.cpp; path = CreateStringForOSType.cpp; sourceTree = "<group>"; };
-<<<<<<< HEAD
-		320AE71E14ABE400005091EB /* Logger+NSOverloads.mm */ = {isa = PBXFileReference; fileEncoding = 4; lastKnownFileType = sourcecode.cpp.objcpp; path = "Logger+NSOverloads.mm"; sourceTree = "<group>"; };
-=======
 		3208539D14ABD8BA006EB1CA /* Logger+NSOverloads.mm */ = {isa = PBXFileReference; fileEncoding = 4; lastKnownFileType = sourcecode.cpp.objcpp; path = "Logger+NSOverloads.mm"; sourceTree = "<group>"; };
 		320A32E114DD5E8F00A5BAA4 /* TrueAudioMetadata.cpp */ = {isa = PBXFileReference; fileEncoding = 4; lastKnownFileType = sourcecode.cpp.cpp; path = TrueAudioMetadata.cpp; sourceTree = "<group>"; };
 		320A32E214DD5E8F00A5BAA4 /* TrueAudioMetadata.h */ = {isa = PBXFileReference; fileEncoding = 4; lastKnownFileType = sourcecode.c.h; path = TrueAudioMetadata.h; sourceTree = "<group>"; };
->>>>>>> fd90e3e3
 		32161CE8133AF8C8008449C3 /* mpg123.framework */ = {isa = PBXFileReference; lastKnownFileType = wrapper.framework; name = mpg123.framework; path = Frameworks/mpg123.framework; sourceTree = "<group>"; };
 		322B5B2C108BA69F00CA9BDE /* Base.xcconfig */ = {isa = PBXFileReference; fileEncoding = 4; lastKnownFileType = text.xcconfig; path = Base.xcconfig; sourceTree = "<group>"; };
 		322B5B2D108BA69F00CA9BDE /* Debug.xcconfig */ = {isa = PBXFileReference; fileEncoding = 4; lastKnownFileType = text.xcconfig; path = Debug.xcconfig; sourceTree = "<group>"; };
@@ -300,7 +286,6 @@
 		322D7A5211304C24006676FC /* MP4Metadata.h */ = {isa = PBXFileReference; fileEncoding = 4; lastKnownFileType = sourcecode.c.h; path = MP4Metadata.h; sourceTree = "<group>"; };
 		32386EF213D2135400D25175 /* HTTPInputSource.cpp */ = {isa = PBXFileReference; fileEncoding = 4; lastKnownFileType = sourcecode.cpp.cpp; path = HTTPInputSource.cpp; sourceTree = "<group>"; };
 		32386EF313D2135400D25175 /* HTTPInputSource.h */ = {isa = PBXFileReference; fileEncoding = 4; lastKnownFileType = sourcecode.c.h; path = HTTPInputSource.h; sourceTree = "<group>"; };
-		3241BE4514DDC37500F657E4 /* ApplicationServices.framework */ = {isa = PBXFileReference; lastKnownFileType = wrapper.framework; name = ApplicationServices.framework; path = /System/Library/Frameworks/ApplicationServices.framework; sourceTree = "<absolute>"; };
 		324DB05912DBFA1E0055AF3F /* MonkeysAudioDecoder.h */ = {isa = PBXFileReference; fileEncoding = 4; lastKnownFileType = sourcecode.c.h; path = MonkeysAudioDecoder.h; sourceTree = "<group>"; };
 		324DB05A12DBFA1E0055AF3F /* MonkeysAudioDecoder.cpp */ = {isa = PBXFileReference; fileEncoding = 4; lastKnownFileType = sourcecode.cpp.cpp; path = MonkeysAudioDecoder.cpp; sourceTree = "<group>"; };
 		324DB1B612DC17480055AF3F /* mac.framework */ = {isa = PBXFileReference; lastKnownFileType = wrapper.framework; name = mac.framework; path = Frameworks/mac.framework; sourceTree = "<group>"; };
@@ -336,7 +321,7 @@
 		328E230E1476EE9E00C34178 /* AddTagToDictionary.h */ = {isa = PBXFileReference; fileEncoding = 4; lastKnownFileType = sourcecode.c.h; path = AddTagToDictionary.h; sourceTree = "<group>"; };
 		328EDB8011FD384800266816 /* AddXiphCommentToDictionary.cpp */ = {isa = PBXFileReference; fileEncoding = 4; lastKnownFileType = sourcecode.cpp.cpp; path = AddXiphCommentToDictionary.cpp; sourceTree = "<group>"; };
 		328EDB8111FD384800266816 /* AddXiphCommentToDictionary.h */ = {isa = PBXFileReference; fileEncoding = 4; lastKnownFileType = sourcecode.c.h; path = AddXiphCommentToDictionary.h; sourceTree = "<group>"; };
-		329AB89F148B17AA00180506 /* ApplicationServices.framework */ = {isa = PBXFileReference; lastKnownFileType = wrapper.framework; name = ApplicationServices.framework; path = ../../../../../System/Library/Frameworks/ApplicationServices.framework; sourceTree = "<group>"; };
+		329AB89F148B17AA00180506 /* ApplicationServices.framework */ = {isa = PBXFileReference; lastKnownFileType = wrapper.framework; name = ApplicationServices.framework; path = /System/Library/Frameworks/ApplicationServices.framework; sourceTree = "<absolute>"; };
 		329AB8A1148B185300180506 /* Base64Utilities.cpp */ = {isa = PBXFileReference; fileEncoding = 4; lastKnownFileType = sourcecode.cpp.cpp; path = Base64Utilities.cpp; sourceTree = "<group>"; };
 		329AB8A2148B185300180506 /* Base64Utilities.h */ = {isa = PBXFileReference; fileEncoding = 4; lastKnownFileType = sourcecode.c.h; path = Base64Utilities.h; sourceTree = "<group>"; };
 		32A319FB11C2072C009AE255 /* AddAudioPropertiesToDictionary.h */ = {isa = PBXFileReference; fileEncoding = 4; lastKnownFileType = sourcecode.c.h; path = AddAudioPropertiesToDictionary.h; sourceTree = "<group>"; };
@@ -482,7 +467,6 @@
 			files = (
 				329AB8A0148B17AA00180506 /* ApplicationServices.framework in Frameworks */,
 				32AEB2D91409BA27001F9A60 /* Accelerate.framework in Frameworks */,
-				3241BE4614DDC37500F657E4 /* ApplicationServices.framework in Frameworks */,
 				32AEB2DA1409BA27001F9A60 /* AudioToolbox.framework in Frameworks */,
 				32AEB2DB1409BA27001F9A60 /* AudioUnit.framework in Frameworks */,
 				32AEB2DC1409BA27001F9A60 /* CoreAudio.framework in Frameworks */,
@@ -520,7 +504,6 @@
 		29B97314FDCFA39411CA2CEA /* CFPlayer */ = {
 			isa = PBXGroup;
 			children = (
-				329AB89F148B17AA00180506 /* ApplicationServices.framework */,
 				32AEB27B1409AC84001F9A60 /* SFBAudioEngine */,
 				322B5B2B108BA68E00CA9BDE /* Configs */,
 				3252E83610CC9E3000F1AA23 /* SimplePlayer */,
@@ -536,7 +519,6 @@
 			children = (
 				32AEB2901409AF2B001F9A60 /* Logger.h */,
 				32AEB28F1409AF2B001F9A60 /* Logger.cpp */,
-				320AE71E14ABE400005091EB /* Logger+NSOverloads.mm */,
 				32B79A63138F2EC200EBEF1B /* Mutex.h */,
 				32B79A62138F2EC200EBEF1B /* Mutex.cpp */,
 				3268C0BE139C06AB00CC5C5C /* Guard.h */,
@@ -731,7 +713,7 @@
 			isa = PBXGroup;
 			children = (
 				32AEB2D41409BA25001F9A60 /* Accelerate.framework */,
-				3241BE4514DDC37500F657E4 /* ApplicationServices.framework */,
+				329AB89F148B17AA00180506 /* ApplicationServices.framework */,
 				32AEB2D51409BA25001F9A60 /* AudioToolbox.framework */,
 				32AEB2D61409BA26001F9A60 /* AudioUnit.framework */,
 				32AEB2D71409BA26001F9A60 /* CoreAudio.framework */,
@@ -902,14 +884,8 @@
 				32F83B111409CC1D005790F1 /* AudioConverter.h in Headers */,
 				32F83B131409CC1D005790F1 /* DeinterleavingFloatConverter.h in Headers */,
 				32F83B151409CC1D005790F1 /* PCMConverter.h in Headers */,
-<<<<<<< HEAD
-				328E23101476EE9E00C34178 /* AddTagToDictionary.h in Headers */,
-				32D9017214793DD100DBE73B /* SetTagFromMetadata.h in Headers */,
-				329AB8A4148B185300180506 /* Base64Utilities.h in Headers */,
-=======
 				32AF1A6214C8FE3C00750053 /* TrueAudioDecoder.h in Headers */,
 				320A32E414DD5E8F00A5BAA4 /* TrueAudioMetadata.h in Headers */,
->>>>>>> fd90e3e3
 			);
 			runOnlyForDeploymentPostprocessing = 0;
 		};
@@ -995,7 +971,7 @@
 		29B97313FDCFA39411CA2CEA /* Project object */ = {
 			isa = PBXProject;
 			attributes = {
-				LastUpgradeCheck = 0420;
+				LastUpgradeCheck = 0430;
 				ORGANIZATIONNAME = sbooth.org;
 			};
 			buildConfigurationList = C01FCF4E08A954540054247B /* Build configuration list for PBXProject "SFBAudioEngine" */;
@@ -1091,12 +1067,8 @@
 				32AEB2C61409B2BA001F9A60 /* CADebugMacros.cpp in Sources */,
 				32AEB2C71409B2BA001F9A60 /* CADebugPrintf.cpp in Sources */,
 				32AEB2C81409B2BA001F9A60 /* CARingBuffer.cpp in Sources */,
-<<<<<<< HEAD
-				320AE72114ABE426005091EB /* Logger+NSOverloads.mm in Sources */,
-=======
 				3208539F14ABD8BA006EB1CA /* Logger+NSOverloads.mm in Sources */,
 				32AF1A6114C8FE3C00750053 /* TrueAudioDecoder.cpp in Sources */,
->>>>>>> fd90e3e3
 			);
 			runOnlyForDeploymentPostprocessing = 0;
 		};
@@ -1141,6 +1113,7 @@
 				3205E52C1130F49700FD9DAD /* SetXiphCommentFromMetadata.cpp in Sources */,
 				3205E5D911319E6400FD9DAD /* TagLibStringFromCFString.cpp in Sources */,
 				3294BE3B1144AF3D003EB595 /* CADebugMacros.cpp in Sources */,
+				3291CC1714F5CB9400B34DA4 /* AddTagToDictionary.cpp in Sources */,
 				3294BE3D1144AF3F003EB595 /* CADebugPrintf.cpp in Sources */,
 				32D6552D115FC58C002B275C /* FileInputSource.cpp in Sources */,
 				32D6552F115FC58C002B275C /* InputSource.cpp in Sources */,
@@ -1149,10 +1122,12 @@
 				328EDB8211FD384800266816 /* AddXiphCommentToDictionary.cpp in Sources */,
 				32DEDA09122C07AF00C25252 /* AllocateABL.cpp in Sources */,
 				32DEDA15122C095600C25252 /* DeallocateABL.cpp in Sources */,
+				3291CC1514F5CB7D00B34DA4 /* Base64Utilities.cpp in Sources */,
 				32DEDA27122C0B0700C25252 /* ChannelLayoutsAreEqual.cpp in Sources */,
 				32DF320B123E6C940002CA5A /* InMemoryFileInputSource.cpp in Sources */,
 				324DB05C12DBFA1E0055AF3F /* MonkeysAudioDecoder.cpp in Sources */,
 				324DB31412DC27FE0055AF3F /* MonkeysAudioMetadata.cpp in Sources */,
+				3291CC1614F5CB8100B34DA4 /* SetTagFromMetadata.cpp in Sources */,
 				32EE7D4A12DD3D1500533884 /* AddID3v1TagToDictionary.cpp in Sources */,
 				32EE7D5712DD3E3100533884 /* SetID3v1TagFromMetadata.cpp in Sources */,
 				32EE7D6C12DD408000533884 /* AddAPETagToDictionary.cpp in Sources */,
@@ -1174,16 +1149,8 @@
 				32F83B101409CC1D005790F1 /* AudioConverter.cpp in Sources */,
 				32F83B121409CC1D005790F1 /* DeinterleavingFloatConverter.cpp in Sources */,
 				32F83B141409CC1D005790F1 /* PCMConverter.cpp in Sources */,
-<<<<<<< HEAD
-				328E230F1476EE9E00C34178 /* AddTagToDictionary.cpp in Sources */,
-				32D9017114793DD100DBE73B /* SetTagFromMetadata.cpp in Sources */,
-				329AB8A3148B185300180506 /* Base64Utilities.cpp in Sources */,
-				320AE71F14ABE400005091EB /* Logger+NSOverloads.mm in Sources */,
-=======
-				3208539E14ABD8BA006EB1CA /* Logger+NSOverloads.mm in Sources */,
 				32AF1A6014C8FE3C00750053 /* TrueAudioDecoder.cpp in Sources */,
 				320A32E314DD5E8F00A5BAA4 /* TrueAudioMetadata.cpp in Sources */,
->>>>>>> fd90e3e3
 			);
 			runOnlyForDeploymentPostprocessing = 0;
 		};
